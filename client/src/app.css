/* Global styles */
* {
  box-sizing: border-box;
  margin: 0;
  padding: 0;
  font-family: Arial, sans-serif;
}

body {
  background-color: white;
}

/* Search container */
.search-container {
  padding: 20px;
  max-width: 1600px;
  margin: 0 auto;
  min-height: 100vh; /* 👈 This makes it fill at least the full viewport height */
}

.search-title {
  text-align: left;
  font-size: 28px;
  font-weight: bold;
  margin-bottom: 20px;
}

/* Filters section */
.filters-container {
  margin-bottom: 30px;
}

.filter-row {
  display: flex;
  align-items: center;
  gap: 15px;
}

.filter-group {
  display: flex;
  flex-direction: column;
  flex: 1;
}

.filter-group label {
  font-size: 14px;
  margin-bottom: 5px;
  text-align: left;
}

.custom-select {
  position: relative;
}

.custom-select select {
  appearance: none;
  width: 100%;
  padding: 10px 15px;
  border: 1px solid #ddd;
  border-radius: 8px;
  font-size: 16px;
  cursor: pointer;
}

[data-theme="Male"] .custom-select select {
  background-color: #e6f2ff; /* light blue */
  border-color: #1e5a8d;     /* male border */
}

[data-theme="Female"] .custom-select select {
  background-color: #FFF1FE; /* soft pink */
  border-color: #d61c72;     /* female border */
}

.select-arrow {
  position: absolute;
  right: 15px;
  top: 50%;
  transform: translateY(-50%);
  pointer-events: none;
  font-size: 12px;
  color: #666;
}

.more-filters-container {
  display: flex;
  align-items: flex-end;
}

.more-filters-btn {
  display: flex;
  align-items: center;
  gap: 8px;
  background: none;
  border: none;
  cursor: pointer;
  font-size: 16px;
  color: #333;
  padding: 10px;
}

.filter-icon {
  width: 30px;
  height: 30px;
}

/* Profiles Grid */
.profiles-grid {
  display: grid;
  grid-template-columns: repeat(3, 1fr);
  gap: 25px;
  max-width: 100%;
  margin: 0 auto;
}

.age-badge {
  position: absolute;
  left: 35px;
  top: -12px;
  background-color: white;
  border: 2px solid;
  color: #000;
  width: 40px;
  height: 40px;
  display: flex;
  align-items: center;
  justify-content: center;
  border-radius: 50%;
  font-weight: bold;
  font-size: 18px;
  z-index: 1;
}

[data-theme="Male"] .age-badge {
  border-color: #1e5a8d;     /* male border */
}

[data-theme="Female"] .age-badge {
  border-color: #d61c72;     /* female border */
}

.profile-left {
<<<<<<< HEAD
  display: flex;
  justify-content: center;
  align-items: center;
  width: 80px;
  flex-shrink: 0;
=======
  margin-right: 15px;
  margin-left: 10px
>>>>>>> 42bba602
}

.profile-icon {
  width: 70px;
  height: 70px;
  border-radius: 50%;
  object-fit: cover;
  border: 1px solid #ddd;
}

/* Profile card */
.profile-card {
  position: relative;
  display: flex;
  align-items: center;
  border: 2px solid #d61c72;
  border-radius: 12px;
  padding: 20px;
  height: 180px;
  width: 100%;
  gap: 15px;
}

[data-theme="Male"] .profile-card {
  background-color: #e6f2ff; /* light blue */
  border-color: #1e5a8d;     /* male border */
}

[data-theme="Female"] .profile-card {
  background-color: #FFF1FE; /* soft pink */
  border-color: #d61c72;     /* female border */
}

.profile-center {
  flex: 1;
  display: flex;
  flex-direction: column;
  gap: 8px;
  min-width: 0;
  padding-right: 5px;
}

.profile-name {
  font-size: 20px;
  font-weight: bold;
  text-align: left;
  margin-bottom: 5px;
  /* Allow up to two lines for names */
  display: -webkit-box;
  -webkit-line-clamp: 1;
  -webkit-box-orient: vertical;
  overflow: hidden;
  word-break: break-word;
}

.profile-detail {
  display: flex;
  align-items: center;
  font-size: 15px;
  gap: 8px;
  /* Allow info to wrap to second line if needed */
  overflow: hidden;
  text-overflow: ellipsis;
  max-height: 45px;
}

.detail-icon {
  flex-shrink: 0;
  width: 22px;
  height: 22px;
  margin-top: 1px;
}

.profile-right {
  display: flex;
  flex-direction: column;
  gap: 15px;
  width: 140px;
  flex-shrink: 0;
}

.bio-container {
  display: flex;
  align-items: center;
  gap: 12px;
  justify-content: space-between;
}

.view-bio, .request-match {
  padding: 9px 12px;
  border: none;
  border-radius: 6px;
  font-size: 14px;
  font-weight: bold;
  cursor: pointer;
  white-space: nowrap;
  text-align: center;
}

.view-bio {
  background-color: #333;
  color: white;
  width: 100px;
}

.premium-icon {
  cursor: pointer;
  flex-shrink: 0;
  width: 22px;
  height: 22px;
}

.request-match {
  color: white;
  width: 140px;
}

[data-theme="Male"] .request-match {
  background-color: #1e5a8d; /* light blue */
}

[data-theme="Female"] .request-match{
  background-color: #d61c72; /* soft pink */
}

.request-match:disabled {
  background-color: #ccc;
  cursor: not-allowed;
}

.request-match:hover {
  transition: background-color 0.3s ease;
}

[data-theme="Male"] .request-match:hover {
  background-color: #174b75; /* light blue */
}

[data-theme="Female"] .request-match:hover {
  background-color: #FF1F5A; /* soft pink */
}

/* Pagination */
.pagination {
  display: flex;
  justify-content: flex-end;
  margin-top: 20px;
}

.next-page {
  color: white;
  border: none;
  border-radius: 5px;
  padding: 12px 24px;
  font-size: 16px;
  cursor: pointer;
}

[data-theme="Male"] .next-page {
  background-color: #1e5a8d; /* light blue */
}

[data-theme="Female"] .next-page {
  background-color: #d61c72; /* soft pink */
}

[data-theme="Male"] .next-page:hover {
  background-color: #174b75; /* light blue */
}

[data-theme="Female"] .next-page:hover {
  background-color: #FF1F5A; /* soft pink */
}

/* Media Queries */
@media (max-width: 1200px) {
  .profiles-grid {
    grid-template-columns: repeat(2, 1fr);
  }
  
  .profile-card {
    height: 170px;
    padding: 18px;
  }
  
  .profile-icon {
    width: 65px;
    height: 65px;
  }
  
  .profile-name {
    font-size: 18px;
  }
}

@media (max-width: 768px) {
  .filter-row {
    flex-direction: column;
    align-items: stretch;
  }
  
  .profiles-grid {
    grid-template-columns: 1fr;
  }
}

/* Loading State */
.loading {
  text-align: center;
  padding: 20px;
  font-size: 18px;
  color: #666;
}

/* Error State */
.error {
  text-align: center;
  padding: 20px;
  font-size: 18px;
  color: #d61c72;
  background-color: #fef4f3;
  border-radius: 8px;
  margin-bottom: 20px;
}

/* No Results State */
.no-results {
  text-align: center;
  padding: 40px;
  font-size: 18px;
  color: #666;
  background-color: #f5f5f5;
  border-radius: 8px;
  margin-bottom: 20px;
}<|MERGE_RESOLUTION|>--- conflicted
+++ resolved
@@ -139,17 +139,20 @@
   border-color: #d61c72;     /* female border */
 }
 
+[data-theme="Male"] .age-badge {
+  border-color: #1e5a8d;     /* male border */
+}
+
+[data-theme="Female"] .age-badge {
+  border-color: #d61c72;     /* female border */
+}
+
 .profile-left {
-<<<<<<< HEAD
   display: flex;
   justify-content: center;
   align-items: center;
   width: 80px;
   flex-shrink: 0;
-=======
-  margin-right: 15px;
-  margin-left: 10px
->>>>>>> 42bba602
 }
 
 .profile-icon {
@@ -171,6 +174,16 @@
   height: 180px;
   width: 100%;
   gap: 15px;
+}
+
+[data-theme="Male"] .profile-card {
+  background-color: #e6f2ff; /* light blue */
+  border-color: #1e5a8d;     /* male border */
+}
+
+[data-theme="Female"] .profile-card {
+  background-color: #FFF1FE; /* soft pink */
+  border-color: #d61c72;     /* female border */
 }
 
 [data-theme="Male"] .profile-card {
@@ -275,6 +288,14 @@
   background-color: #d61c72; /* soft pink */
 }
 
+[data-theme="Male"] .request-match {
+  background-color: #1e5a8d; /* light blue */
+}
+
+[data-theme="Female"] .request-match{
+  background-color: #d61c72; /* soft pink */
+}
+
 .request-match:disabled {
   background-color: #ccc;
   cursor: not-allowed;
