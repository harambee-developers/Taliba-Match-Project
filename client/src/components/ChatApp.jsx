--- conflicted
+++ resolved
@@ -348,7 +348,22 @@
     const handleUserOnline = () => setLocalReceiverStatus({ isOnline: true, lastSeen: null });
     const handleUserOffline = ({ lastSeen }) => setLocalReceiverStatus({ isOnline: false, lastSeen });
 
-<<<<<<< HEAD
+    socket.on('messages_read', handleMessagesRead)
+    socket.on('message', handleNewMessages)
+    socket.on("user_online", handleUserOnline);
+    socket.on("user_offline", handleUserOffline);
+
+    return () => {
+      socket.off('message', handleNewMessages)
+      socket.off('messages_read', handleMessagesRead)
+      socket.off("user_online", handleUserOnline);
+      socket.off("user_offline", handleUserOffline);
+    };
+  }, [currentConversationId, currentUserId, socket, onLastMessageUpdate]);
+
+    // Memoize grouped messages
+    const groupedMessages = useMemo(() => groupMessagesByDate(messages), [messages])
+
     // Add this useEffect after the other useEffects
     useEffect(() => {
         const checkModalStatus = async () => {
@@ -382,231 +397,6 @@
         }
     };
 
-    // Show loading state if the current user is not yet available or receiverId is not set
-    if (!currentUserId || !receiverId || !user) {
-        return <div className="flex items-center justify-center min-h-screen">Loading...</div>;
-    }
-
-    return (
-        <div
-            className="flex flex-col h-screen w-full bg-repeat bg-center"
-            style={{
-                backgroundImage:
-                    user?.gender === "Male"
-                        ? "url('/wallpaper_man.svg')"
-                        : "url('/wallpaper_woman.svg')",
-            }}
-            loading="lazy"
-        >
-            <InitialChatModal 
-                isOpen={showInitialModal} 
-                onClose={handleNaseehaClose} 
-            />
-            <UploadGuidelinesModal 
-                isOpen={showUploadModal}
-                onClose={() => setShowUploadModal(false)}
-                onProceed={handleUploadProceed}
-            />
-            {/* Header */}
-            <div
-                className="p-[0.65rem] text-xl font-bold theme-border theme-bg text-black inline-flex items-center space-x-4 fixed top-0 left-0 right-0 sm:static"
-            >
-                <div
-                    className="md:hidden cursor-pointer theme-bg"
-                    onClick={() => navigate("/matches")}
-                >
-                    <ChevronLeft className="w-10-h-10" />
-                </div>
-                <div className="rounded-full bg-white theme-border overflow-hidden w-16 h-16">
-                    <img
-                        src={photoUrl}
-                        alt={`${user?.gender === "Male" ? "icon_woman" : "icon_man"}`}
-                        className="w-full h-full object-cover"
-                        loading="lazy"
-                    />
-                </div>
-                <div className="flex flex-col items-start">
-                    <span className="text-lg font-semibold theme-bg">
-                        {currentUserId
-                            ? `${receiverName[1]} ${receiverName[2]}`
-                            : "Loading..."}
-                    </span>
-                    {localReceiverStatus &&
-                        !localReceiverStatus.isOnline &&
-                        localReceiverStatus.lastSeen && (
-                            <span className="text-sm theme-bg">
-                                {formattedLastSeen}
-                            </span>
-                        )}
-                </div>
-                <div className="ml-2">
-                    {localReceiverStatus?.isOnline === true ? (
-                        <span className="w-3 h-3 rounded-full bg-green-500 inline-block" />
-                    ) : localReceiverStatus?.isOnline === false &&
-                        localReceiverStatus?.lastSeen === null ? (
-                        <span className="w-3 h-3 rounded-full bg-gray-400 inline-block" />
-                    ) : null}
-                </div>
-            </div>
-
-            {/* Messages list */}
-            <div className="flex-1 pt-[4rem] p-10 md:ml-10 overflow-y-auto">
-                {Object.keys(groupedMessages).length === 0 ? (
-                    <div className="flex justify-center items-center h-full">
-                        <p className="text-gray-400 text-center">
-                            Why not introduce yourself?
-                        </p>
-                    </div>
-                ) : (
-                    Object.entries(groupedMessages).map(([date, msgs], dateIndex) => (
-                        <div key={dateIndex}>
-                            {/* Date Header */}
-                            <div className="flex justify-center m-8">
-                                <div
-                                    className={`text-white ${
-                                        user?.gender === "Male"
-                                            ? "bg-[#203449]"
-                                            : "bg-[#E01D42]"
-                                    } bg-opacity-40 font-semibold px-4 py-2 rounded-lg`}
-                                >
-                                    {date}
-                                </div>
-                            </div>
-
-                            {/* Loop through each message */}
-                            {msgs.map((msg, index) => {
-                                const isMine = msg.sender_id === currentUserId;
-                                const prev = msgs[index - 1];
-                                const isFirstInRun =
-                                    !prev || prev.sender_id !== msg.sender_id;
-
-                                return (
-                                    <div
-                                        key={msg.id ?? index}
-                                        className={`flex w-full ${
-                                            isMine ? "justify-end" : "justify-start"
-                                        } mb-2`}
-                                    >
-                                        {/* Bubble */}
-                                        <MessageBubble
-                                            msg={msg}
-                                            isMine={isMine}
-                                            isFirstInRun={isFirstInRun}
-                                            gender={user?.gender}
-                                        />
-
-                                        {/* Timestamp & status */}
-                                        <div className="ml-2 text-sm text-gray-600">
-                                            <span>
-                                                {new Date(msg.createdAt).toLocaleTimeString(
-                                                    "en-GB",
-                                                    {
-                                                        hour: "2-digit",
-                                                        minute: "2-digit",
-                                                    }
-                                                )}
-                                            </span>
-                                            {index === msgs.length - 1 &&
-                                                isMine && (
-                                                    <p className="text-xs text-[#203449]">
-                                                        {msg.status}
-                                                    </p>
-                                                )}
-                                        </div>
-                                    </div>
-                                );
-                            })}
-                        </div>
-                    ))
-                )}
-                {isTyping.isTyping && (
-                    <TypingIndicator
-                        isTyping
-                        gender={user?.gender}
-                    />
-                )}
-                <div ref={messagesEndRef} />
-            </div>
-
-            {/* Input area */}
-            <div className="md:p-10 flex items-center space-x-2 p-2">
-                {/* File Attachment */}
-                <div 
-                    htmlFor="file-attachment"
-                    className="cursor-pointer mr-2 group"
-                    onClick={handleAttachmentClick}
-                >
-                    <svg
-                        xmlns="http://www.w3.org/2000/svg"
-                        className={`h-6 w-6 ${
-                            user.gender === "Male"
-                                ? "text-[#203449] group-hover:text-blue-400"
-                                : "text-[#E01D42] group-hover:text-red-300"
-                        }`}
-                        fill="none"
-                        viewBox="0 0 24 24"
-                        stroke="currentColor"
-                    >
-                        <path
-                            strokeLinecap="round"
-                            strokeLinejoin="round"
-                            strokeWidth={2}
-                            d="M15.172 7l-6.586 6.586a2 2 0 102.828 2.828l6.414-6.586a4 4 0 00-5.656-5.656l-6.415 6.585a6 6 0 108.486 8.486L20.5 13"
-                        />
-                    </svg>
-                </div>
-                {/* Text input */}
-                <input
-                    type="text"
-                    name="chatbox"
-                    id="chatbox"
-                    disabled={isUploading}
-                    className="flex-1 p-3 md:p-4 bg-[#fef2f2] text-black rounded-lg focus:outline-none theme-border hover:bg-white transition-all duration-300"
-                    placeholder={
-                        isUploading
-                            ? "Uploading..."
-                            : "Type a message..."
-                    }
-                    value={input}
-                    onChange={(e) => {
-                        setInput(e.target.value);
-                        handleTyping();
-                    }}
-                    onKeyDown={(e) =>
-                        e.key === "Enter" && sendMessage()
-                    }
-                />
-
-                {/* Send button */}
-                <button
-                    onClick={sendMessage}
-                    disabled={isUploading}
-                    className={`flex-shrink-0 w-10 h-10 rounded-lg ${
-                        user.gender === "Male"
-                            ? "text-[#203449] hover:text-blue-400"
-                            : "text-[#E01D42] hover:text-red-300"
-                    }`}
-                >
-                    <Send className="w-full h-full" />
-                </button>
-            </div>
-=======
-    socket.on('messages_read', handleMessagesRead)
-    socket.on('message', handleNewMessages)
-    socket.on("user_online", handleUserOnline);
-    socket.on("user_offline", handleUserOffline);
-
-    return () => {
-      socket.off('message', handleNewMessages)
-      socket.off('messages_read', handleMessagesRead)
-      socket.off("user_online", handleUserOnline);
-      socket.off("user_offline", handleUserOffline);
-    };
-  }, [currentConversationId, currentUserId, socket, onLastMessageUpdate]);
-
-  // Memoize grouped messages
-  const groupedMessages = useMemo(() => groupMessagesByDate(messages), [messages])
-
   // Show loading state if the current user is not yet available or receiverId is not set
   if (!currentUserId || !receiverId || !user) {
     return <div className="flex items-center justify-center min-h-screen">Loading...</div>;
@@ -623,186 +413,198 @@
       }}
       loading="lazy"
     >
-      {/* <InitialChatModal 
+      <InitialChatModal 
                 isOpen={showInitialModal} 
                 onClose={handleNaseehaClose} 
-            /> */}
-      <UploadGuidelinesModal
-        isOpen={showUploadModal}
-        onClose={() => setShowUploadModal(false)}
-        onProceed={handleUploadProceed}
-      />
-      {/* Header */}
-      <div
-        className="p-[0.65rem] text-xl font-bold theme-border theme-bg text-black inline-flex items-center space-x-4 fixed top-0 left-0 right-0 sm:static z-40"
-      >
-        <div
-          className="md:hidden cursor-pointer theme-bg"
-          onClick={() => navigate("/matches")}
-        >
-          <ChevronLeft className="w-10-h-10" />
-        </div>
-        <div className="rounded-full bg-white theme-border overflow-hidden w-16 h-16">
-          <img
-            src={photoUrl}
-            alt={`${user?.gender === "Male" ? "icon_woman" : "icon_man"}`}
-            className="w-full h-full object-cover"
-            loading="eager"
-          />
-        </div>
-        <div className="flex flex-col items-start">
-          <span className="text-lg font-semibold theme-bg">
-            {currentUserId
-              ? `${receiverName[1]} ${receiverName[2]}`
-              : "Loading..."}
-          </span>
-          {localReceiverStatus &&
-            !localReceiverStatus.isOnline &&
-            localReceiverStatus.lastSeen && (
-              <span className="text-sm theme-bg">
-                {formattedLastSeen}
+            />
+            <UploadGuidelinesModal 
+                isOpen={showUploadModal}
+                onClose={() => setShowUploadModal(false)}
+                onProceed={handleUploadProceed}
+            />
+          {/* Header */}
+          <div
+            className="p-[0.65rem] text-xl font-bold theme-border theme-bg text-black inline-flex items-center space-x-4 fixed top-0 left-0 right-0 sm:static"
+          >
+            <div
+              className="md:hidden cursor-pointer theme-bg"
+              onClick={() => navigate("/matches")}
+            >
+              <ChevronLeft className="w-10-h-10" />
+            </div>
+            <div className="rounded-full bg-white theme-border overflow-hidden w-16 h-16">
+              <img
+                src={photoUrl}
+                alt={`${user?.gender === "Male" ? "icon_woman" : "icon_man"}`}
+                className="w-full h-full object-cover"
+                loading="lazy"
+              />
+            </div>
+            <div className="flex flex-col items-start">
+              <span className="text-lg font-semibold theme-bg">
+                {currentUserId
+                  ? `${receiverName[1]} ${receiverName[2]}`
+                  : "Loading..."}
               </span>
-            )}
-        </div>
-        <div className="ml-2">
-          {localReceiverStatus?.isOnline === true ? (
-            <span className="w-3 h-3 rounded-full bg-green-500 inline-block" />
-          ) : localReceiverStatus?.isOnline === false &&
-            localReceiverStatus?.lastSeen === null ? (
-            <span className="w-3 h-3 rounded-full bg-gray-400 inline-block" />
-          ) : null}
-        </div>
-      </div>
-
-      {/* Messages list */}
-      <div className="flex-1 pt-[4rem] p-10 md:ml-10 overflow-y-auto">
-        {Object.keys(groupedMessages).length === 0 ? (
-          <div className="flex justify-center items-center h-full">
-            <p className="text-gray-400 text-center">
-              Why not introduce yourself?
-            </p>
+              {localReceiverStatus &&
+                !localReceiverStatus.isOnline &&
+                localReceiverStatus.lastSeen && (
+                  <span className="text-sm theme-bg">
+                    {formattedLastSeen}
+                  </span>
+                )}
+            </div>
+            <div className="ml-2">
+              {localReceiverStatus?.isOnline === true ? (
+                <span className="w-3 h-3 rounded-full bg-green-500 inline-block" />
+              ) : localReceiverStatus?.isOnline === false &&
+                localReceiverStatus?.lastSeen === null ? (
+                <span className="w-3 h-3 rounded-full bg-gray-400 inline-block" />
+              ) : null}
+            </div>
           </div>
-        ) : (
-          Object.entries(groupedMessages).map(([date, msgs], dateIndex) => (
-            <div key={dateIndex}>
-              {/* Date Header */}
-              <div className="flex justify-center m-8">
-                <div
-                  className={`text-white ${user?.gender === "Male"
-                    ? "bg-[#203449]"
-                    : "bg-[#E01D42]"
-                    } bg-opacity-40 font-semibold px-4 py-2 rounded-lg`}
-                >
-                  {date}
-                </div>
+      
+          {/* Messages list */}
+          <div className="flex-1 pt-[4rem] p-10 md:ml-10 overflow-y-auto">
+            {Object.keys(groupedMessages).length === 0 ? (
+              <div className="flex justify-center items-center h-full">
+                <p className="text-gray-400 text-center">
+                  Why not introduce yourself?
+                </p>
               </div>
-
-              {/* Loop through each message */}
-              {msgs.map((msg, index) => {
-                const isMine = msg.sender_id === currentUserId;
-                const prev = msgs[index - 1];
-                const isFirstInRun =
-                  !prev || prev.sender_id !== msg.sender_id;
-
-                return (
-                  <div
-                    key={msg.id ?? index}
-                    className={`flex w-full ${isMine ? "justify-end" : "justify-start"
-                      } items-end mb-2`}
-                  >
-                    {/* Bubble */}
-                    <MessageBubble
-                      msg={msg}
-                      isMine={isMine}
-                      isFirstInRun={isFirstInRun}
-                      gender={user?.gender}
-                    />
-
-                    {/* Status */}
-                    <div className="ml-2 text-sm text-gray-600">
-                      {index === msgs.length - 1 &&
-                        isMine && (
-                          <p className="text-xs text-[#203449]">
-                            {msg.status}
-                          </p>
-                        )}
+            ) : (
+              Object.entries(groupedMessages).map(([date, msgs], dateIndex) => (
+                <div key={dateIndex}>
+                  {/* Date Header */}
+                  <div className="flex justify-center m-8">
+                    <div
+                      className={`text-white ${
+                        user?.gender === "Male"
+                          ? "bg-[#203449]"
+                          : "bg-[#E01D42]"
+                      } bg-opacity-40 font-semibold px-4 py-2 rounded-lg`}
+                    >
+                      {date}
                     </div>
                   </div>
-                );
-              })}
+      
+                  {/* Loop through each message */}
+                  {msgs.map((msg, index) => {
+                    const isMine = msg.sender_id === currentUserId;
+                    const prev = msgs[index - 1];
+                    const isFirstInRun =
+                      !prev || prev.sender_id !== msg.sender_id;
+      
+                    return (
+                      <div
+                        key={msg.id ?? index}
+                        className={`flex w-full ${
+                          isMine ? "justify-end" : "justify-start"
+                        } mb-2`}
+                      >
+                        {/* Bubble */}
+                        <MessageBubble
+                          msg={msg}
+                          isMine={isMine}
+                          isFirstInRun={isFirstInRun}
+                          gender={user?.gender}
+                        />
+      
+                        {/* Timestamp & status */}
+                        <div className="ml-2 text-sm text-gray-600">
+                          <span>
+                            {new Date(msg.createdAt).toLocaleTimeString(
+                              "en-GB",
+                              {
+                                hour: "2-digit",
+                                minute: "2-digit",
+                              }
+                            )}
+                          </span>
+                          {index === msgs.length - 1 &&
+                            isMine && (
+                              <p className="text-xs text-[#203449]">
+                                {msg.status}
+                              </p>
+                            )}
+                        </div>
+                      </div>
+                    );
+                  })}
+                </div>
+              ))
+            )}
+            {isTyping.isTyping && (
+              <TypingIndicator
+                isTyping
+                gender={user?.gender}
+              />
+            )}
+            <div ref={messagesEndRef} />
+          </div>
+      
+          {/* Input area */}
+          <div className="md:p-10 flex items-center space-x-2 p-2">
+             {/* File Attachment */}
+             <div 
+                htmlFor="file-attachment"
+                className="cursor-pointer mr-2 group"
+                onClick={handleAttachmentClick}
+            >
+                <svg
+                    xmlns="http://www.w3.org/2000/svg"
+                    className={`h-6 w-6 ${
+                        user.gender === "Male"
+                            ? "text-[#203449] group-hover:text-blue-400"
+                            : "text-[#E01D42] group-hover:text-red-300"
+                    }`}
+                    fill="none"
+                    viewBox="0 0 24 24"
+                    stroke="currentColor"
+                >
+                    <path
+                        strokeLinecap="round"
+                        strokeLinejoin="round"
+                        strokeWidth={2}
+                        d="M15.172 7l-6.586 6.586a2 2 0 102.828 2.828l6.414-6.586a4 4 0 00-5.656-5.656l-6.415 6.585a6 6 0 108.486 8.486L20.5 13"
+                    />
+                </svg>
             </div>
-          ))
-        )}
-        {isTyping.isTyping && (
-          <TypingIndicator
-            isTyping
-            gender={user?.gender}
-          />
-        )}
-        <div ref={messagesEndRef} />
-      </div>
-
-      {/* Input area */}
-      <div className="md:p-10 flex items-center space-x-2 p-2">
-        {/* File Attachment */}
-        <div
-          htmlFor="file-attachment"
-          className="cursor-pointer mr-2 group"
-          onClick={handleAttachmentClick}
-        >
-          <svg
-            xmlns="http://www.w3.org/2000/svg"
-            className={`h-6 w-6 ${user.gender === "Male"
-              ? "text-[#203449] group-hover:text-blue-400"
-              : "text-[#E01D42] group-hover:text-red-300"
+            {/* Text input */}
+            <input
+              type="text"
+              name="chatbox"
+              id="chatbox"
+              disabled={isUploading}
+              className="flex-1 p-3 md:p-4 bg-[#fef2f2] text-black rounded-lg focus:outline-none theme-border hover:bg-white transition-all duration-300"
+              placeholder={
+                isUploading
+                  ? "Uploading..."
+                  : "Type a message..."
+              }
+              value={input}
+              onChange={(e) => {
+                setInput(e.target.value);
+                handleTyping();
+              }}
+              onKeyDown={(e) =>
+                e.key === "Enter" && sendMessage()
+              }
+            />
+      
+            {/* Send button */}
+            <button
+              onClick={sendMessage}
+              disabled={isUploading}
+              className={`flex-shrink-0 w-10 h-10 rounded-lg ${
+                user.gender === "Male"
+                  ? "text-[#203449] hover:text-blue-400"
+                  : "text-[#E01D42] hover:text-red-300"
               }`}
-            fill="none"
-            viewBox="0 0 24 24"
-            stroke="currentColor"
-          >
-            <path
-              strokeLinecap="round"
-              strokeLinejoin="round"
-              strokeWidth={2}
-              d="M15.172 7l-6.586 6.586a2 2 0 102.828 2.828l6.414-6.586a4 4 0 00-5.656-5.656l-6.415 6.585a6 6 0 108.486 8.486L20.5 13"
-            />
-          </svg>
->>>>>>> f364aff4
+            >
+              <Send className="w-full h-full" />
+            </button>
+          </div>
         </div>
-        {/* Text input */}
-        <input
-          type="text"
-          name="chatbox"
-          id="chatbox"
-          disabled={isUploading}
-          className="flex-1 p-3 md:p-4 bg-[#fef2f2] text-black rounded-lg focus:outline-none theme-border hover:bg-white transition-all duration-300"
-          placeholder={
-            isUploading
-              ? "Uploading..."
-              : "Type a message..."
-          }
-          value={input}
-          onChange={(e) => {
-            setInput(e.target.value);
-            handleTyping();
-          }}
-          onKeyDown={(e) =>
-            e.key === "Enter" && sendMessage()
-          }
-        />
-
-        {/* Send button */}
-        <button
-          onClick={sendMessage}
-          disabled={isUploading}
-          className={`flex-shrink-0 w-10 h-10 rounded-lg ${user.gender === "Male"
-            ? "text-[#203449] hover:text-blue-400"
-            : "text-[#E01D42] hover:text-red-300"
-            }`}
-        >
-          <Send className="w-full h-full" />
-        </button>
-      </div>
-    </div>
-  );
+    );
 }