--- conflicted
+++ resolved
@@ -20,17 +20,6 @@
   };
 
   return (
-<<<<<<< HEAD
-    <div className="flex items-center w-full px-8 py-4 z-20 bg-[#FFF1FE] ">
-      <Link to='/'>
-        <img
-          src={talibahLogo}
-          alt="Talibah Match Logo"
-          className="w-12 h-12"  // Increased logo size
-        />
-      </Link>
-    </div>
-=======
     <>
       <div className="flex items-center justify-between w-full px-8 py-4 z-20 bg-[#FFF1FE]">
         {/* Left side - Logo and Title */}
@@ -70,7 +59,6 @@
       <Sidebar isOpen={isSidebarOpen} toggleMenu={toggleSidebar} />
       <LoginModal isOpen={isLoginModalOpen} onClose={toggleLoginModal} />
     </>
->>>>>>> 4d3defe0
   )
 }
 
