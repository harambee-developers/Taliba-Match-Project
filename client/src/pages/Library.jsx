import React, { useState } from "react";
import { Link, useNavigate } from "react-router-dom";
import { FaBook, FaHeart, FaFileAlt, FaRing, FaQuestionCircle, FaBookOpen } from "react-icons/fa";
<<<<<<< HEAD
import { GiRose, GiLoveLetter } from "react-icons/gi";

const LibraryCard = ({ icon: Icon, title, to, isInternal }) => (
  isInternal ? (
    <Link
      to={to}
      className="theme-btn rounded-3xl p-8 flex items-center gap-6 \
      transition-all duration-300 ease-in-out transform hover:scale-105 hover:shadow-xl \
      theme-border min-h-[120px] relative overflow-hidden group"
    >
      <div className="absolute inset-0 bg-gradient-to-r from-pink-100/50 to-transparent opacity-0 \
      group-hover:opacity-100 transition-opacity duration-300" />
      <div className="bg-white/80 p-4 rounded-2xl shadow-md">
        <Icon className="text-[#14485A] text-4xl lg:text-5xl transition-transform duration-300 \
        group-hover:scale-110" />
      </div>
      <h3 className="text-xl lg:text-2xl font-bold group-hover:translate-x-2 \
      transition-transform duration-300">{title}</h3>
    </Link>
  ) : (
    <a
      href={to}
      target="_blank"
      rel="noopener noreferrer"
      className="theme-btn rounded-3xl p-8 flex items-center gap-6 \
      transition-all duration-300 ease-in-out transform hover:scale-105 hover:shadow-xl \
      theme-border min-h-[120px] relative overflow-hidden group"
    >
      <div className="absolute inset-0 bg-gradient-to-r from-pink-100/50 to-transparent opacity-0 \
      group-hover:opacity-100 transition-opacity duration-300" />
      <div className="bg-white/80 p-4 rounded-2xl shadow-md">
        <Icon className="text-[#14485A] text-4xl lg:text-5xl transition-transform duration-300 \
        group-hover:scale-110" />
      </div>
      <h3 className="text-xl lg:text-2xl font-bold group-hover:translate-x-2 \
      transition-transform duration-300">{title}</h3>
    </a>
  )
=======
import { GiRose } from "react-icons/gi";
import { useAuth } from "../components/contexts/AuthContext";
import MessageModal from "../components/modals/MessageModal";

const LibraryCard = ({ icon: Icon, title, to, onClick}) => (
  <a
    href={to}
    target="_blank"
    rel="noopener noreferrer"
    className="theme-btn rounded-3xl p-8 flex items-center gap-6 
    transition-all duration-300 ease-in-out transform hover:scale-105 hover:shadow-xl 
    theme-border min-h-[120px] relative overflow-hidden group"
    onClick={onClick}
  >
    <div className="absolute inset-0 bg-gradient-to-r from-pink-100/50 to-transparent opacity-0 
    group-hover:opacity-100 transition-opacity duration-300" />
    <div className="bg-white/80 p-4 rounded-2xl shadow-md">
      <Icon className="text-[#14485A] text-4xl lg:text-5xl transition-transform duration-300 
      group-hover:scale-110" />
    </div>
    <h3 className="text-xl lg:text-2xl font-bold group-hover:translate-x-2 
    transition-transform duration-300">{title}</h3>
  </a>
>>>>>>> 99b43c35
);

const Library = () => {
  const { user } = useAuth()
  const navigate = useNavigate()
  const [isUpgradeModalOpen, setIsUpgradeModalOpen] = useState(false);

  const hasPlatinumAccess = user?.subscription?.type === "platinum" && user?.subscription?.status === "active";

  const libraryItems = [
    {
      title: "Guide to Intimacy",
      icon: GiLoveLetter,
      to: "/src/assets/pdf/A Guideline to Intimacy in Islam - Talibah.pdf",
      isInternal: false
    },
    {
      title: "Questions to Ask Your Spouse",
      icon: FaHeart,
      to: "/library/questions",
      isInternal: true
    },
    {
      title: "Nikkah Certificates",
      icon: FaFileAlt,
      to: "/library/nikkah-certificates",
      isInternal: true
    },
    {
      title: "Rights of Husband and Wife",
      icon: GiRose,
      to: "https://sistersofhadith.com/talibah-library-rights",
      isInternal: false
    },
    {
      title: "Fiqh: Nikah in the 4 Madhāhib",
      icon: FaBookOpen,
      to: "https://sistersofhadith.com/talibah-library-nikah",
      isInternal: false
    },
    {
      title: "FAQ",
      icon: FaQuestionCircle,
      to: "/library/faq",
      isInternal: true
    }
  ];

  // Handle click on library card: open modal if no platinum access
  const handleCardClick = (e, to) => {
    if (!hasPlatinumAccess) {
      e.preventDefault(); // prevent opening the link
      setIsUpgradeModalOpen(true);
      return;
    }
    // If has access, let the link work normally
  };

  return (
    <div className="min-h-screen theme-bg">
      <div className="max-w-7xl mx-auto px-4 sm:px-6 lg:px-8 py-12 lg:py-16">
        <h1 className="text-4xl lg:text-5xl font-bold mb-4 text-[#14485A]">Library</h1>
        <p className="text-gray-600 mb-12 text-lg">Explore our collection of Islamic resources for marriage and family life</p>
        <div className="grid grid-cols-1 md:grid-cols-2 gap-6 lg:gap-8">
          {libraryItems.map((item, index) => (
            <LibraryCard
              key={index}
              icon={item.icon}
              title={item.title}
              to={item.to}
<<<<<<< HEAD
              isInternal={item.isInternal}
=======
              onClick={(e) => handleCardClick(e, item.to)}
>>>>>>> 99b43c35
            />
          ))}
        </div>
      </div>
      {/* Upgrade Prompt Modal */}
      <MessageModal
        isOpen={isUpgradeModalOpen}
        onClose={() => setIsUpgradeModalOpen(false)}
        title="Restricted Feature!"
        text="Upgrade to a Platinum plan to access the Library."
        onConfirm={() => {
          setIsUpgradeModalOpen(false);
          navigate("/subscribe");
        }}
        confirmText="View Pricing"
      />
    </div>

  );
};

export default Library;<|MERGE_RESOLUTION|>--- conflicted
+++ resolved
@@ -1,8 +1,9 @@
 import React, { useState } from "react";
 import { Link, useNavigate } from "react-router-dom";
 import { FaBook, FaHeart, FaFileAlt, FaRing, FaQuestionCircle, FaBookOpen } from "react-icons/fa";
-<<<<<<< HEAD
 import { GiRose, GiLoveLetter } from "react-icons/gi";
+import { useAuth } from "../components/contexts/AuthContext";
+import MessageModal from "../components/modals/MessageModal";
 
 const LibraryCard = ({ icon: Icon, title, to, isInternal }) => (
   isInternal ? (
@@ -40,31 +41,6 @@
       transition-transform duration-300">{title}</h3>
     </a>
   )
-=======
-import { GiRose } from "react-icons/gi";
-import { useAuth } from "../components/contexts/AuthContext";
-import MessageModal from "../components/modals/MessageModal";
-
-const LibraryCard = ({ icon: Icon, title, to, onClick}) => (
-  <a
-    href={to}
-    target="_blank"
-    rel="noopener noreferrer"
-    className="theme-btn rounded-3xl p-8 flex items-center gap-6 
-    transition-all duration-300 ease-in-out transform hover:scale-105 hover:shadow-xl 
-    theme-border min-h-[120px] relative overflow-hidden group"
-    onClick={onClick}
-  >
-    <div className="absolute inset-0 bg-gradient-to-r from-pink-100/50 to-transparent opacity-0 
-    group-hover:opacity-100 transition-opacity duration-300" />
-    <div className="bg-white/80 p-4 rounded-2xl shadow-md">
-      <Icon className="text-[#14485A] text-4xl lg:text-5xl transition-transform duration-300 
-      group-hover:scale-110" />
-    </div>
-    <h3 className="text-xl lg:text-2xl font-bold group-hover:translate-x-2 
-    transition-transform duration-300">{title}</h3>
-  </a>
->>>>>>> 99b43c35
 );
 
 const Library = () => {
@@ -135,11 +111,7 @@
               icon={item.icon}
               title={item.title}
               to={item.to}
-<<<<<<< HEAD
               isInternal={item.isInternal}
-=======
-              onClick={(e) => handleCardClick(e, item.to)}
->>>>>>> 99b43c35
             />
           ))}
         </div>
