--- conflicted
+++ resolved
@@ -114,15 +114,9 @@
         // Card 4 - Life Situation
         children: user.children || "",
         occupation: user.occupation || "",
-<<<<<<< HEAD
         location: { country: user.location?.country || "", city: user.location?.city || "" },
         openToHijrah: user.profile?.openToHijrah || "",
         hijrahDestination: user.profile?.hijrahDestination || "",
-=======
-        location: user.location || "",
-        openToHijrah: user.openToHijrah || "",
-        hijrahDestination: user.hijrahDestination || "",
->>>>>>> 625d6704
         maritalStatus: user.maritalStatus || "",
         revert: user.revert || "",
 
