import React, { useState, useEffect, useMemo, useRef } from 'react';
import Select from 'react-select';
import ReactCrop from "react-image-crop";
import "react-image-crop/dist/ReactCrop.css";
import occupationData from '../data/Occupations.json';
import { countries, ethnicityOptions, salahPatternOptions, quranMemorizationOptions, childrenOptions, sectOptions, dressStyleOptions, polygamyOptions, madhabOptions, openToHijrahOptions, languages } from '../data/fieldData'
import axios from 'axios'
import { useNavigate } from 'react-router-dom';
import { useAlert } from '../components/contexts/AlertContext';
import citiesByCountry from '../data/citiesByCountry';

const usePageTitle = (title) => {
  useEffect(() => {
    document.title = title;
  }, [title]);
};

export const customSelectStyles = {
  control: (provided, state) => ({
    ...provided,
    minHeight: '56px', // match your input/select height
    borderRadius: '1rem', // match your rounded-xl
    borderColor: state.isFocused ? '#E01D42' : '#FFE1F3', // match your border color
    boxShadow: 'none',
    paddingLeft: '1rem', // match your p-4
    paddingRight: '1rem',
    fontSize: '1.125rem', // match text-lg
    backgroundColor: 'white',
    '&:hover': {
      borderColor: '#E01D42',
    },
  }),
  valueContainer: (provided) => ({
    ...provided,
    padding: 0,
  }),
  input: (provided) => ({
    ...provided,
    margin: 0,
    padding: 0,
  }),
  singleValue: (provided) => ({
    ...provided,
    color: '#374151', // text-gray-700
  }),
  placeholder: (provided) => ({
    ...provided,
    color: '#a0aec0', // text-gray-400
    fontSize: '1.125rem',
  }),
  multiValue: (provided) => ({
    ...provided,
    backgroundColor: '#FFE1F3',
    borderRadius: '0.5rem',
    padding: '2px 6px',
  }),
  multiValueLabel: (provided) => ({
    ...provided,
    color: '#4A0635',
    fontWeight: 500,
  }),
  multiValueRemove: (provided) => ({
    ...provided,
    color: '#E01D42',
    ':hover': {
      backgroundColor: '#E01D42',
      color: 'white',
    },
  }),
  menu: (provided) => ({
    ...provided,
    zIndex: 20,
  }),
};

const RegisterPage = () => {
  const defaultFormData = {
    firstName: '',
    lastName: '',
    kunya: '',
    dob: '',
    gender: '',
    email: '',
    password: '',
    phone: '',
    location: '',
    openToHijrah: '',
    hijrahDestination: '',
    ethnicity: [],
    nationality: '',
    maritalStatus: '',
    revert: '',
    yearsRevert: '',
    salahPattern: '',
    sect: '',
    madhab: '',
    madhabOther: '',
    islamicBooks: '',
    quranMemorization: '',
    dressingStyle: '',
    openToPolygamy: '',
    islamicAmbitions: '',
    children: '',
    occupation: '',
    personality: '',
    hobbies: '',
    dealBreakers: '',
    bio: '',
    appearancePreference: '',
    height: '',
    weight: '',
    avatar: '',
    customImage: null,
    language: [],
  };
  const [formData, setFormData] = useState(() => {
    // Local Storage allows us to persist data even after refresh and page change. Enhances user experience by allowing data to still be there in case of 
    // accidental page refresh.
    const savedData = localStorage.getItem('formData');
    const parsed = savedData ? JSON.parse(savedData) : defaultFormData;
    // Ensure ethnicity is always an array
    return {
      ...parsed,
      ethnicity: Array.isArray(parsed.ethnicity) ? parsed.ethnicity : [],
    };
  });
  const { alert, showAlert } = useAlert()
  const [currentSection, setCurrentSection] = useState(1);
  const [errors, setErrors] = useState({});
  const navigate = useNavigate()
  usePageTitle("Register with us now!")

  // Add state for image cropping
  const [selectedImage, setSelectedImage] = useState(null);
  const [crop, setCrop] = useState({
    unit: "%",
    x: 25,
    y: 25,
    width: 50,
    height: 50,
  });
  const imgRef = useRef(null);
  const [isUploading, setIsUploading] = useState(false);
  const [showCropper, setShowCropper] = useState(false);
  
  // Add state for email validation
  const [emailValid, setEmailValid] = useState(null);
  
<<<<<<< HEAD
  // Add state for city selection
  const [availableCities, setAvailableCities] = useState([]);
  
=======
  // Add password validation states
  const [passwordRequirements, setPasswordRequirements] = useState({
    length: false,
    uppercase: false,
    lowercase: false,
    number: false,
    special: false
  });
  const [showPassword, setShowPassword] = useState(false);
  const [passwordStrength, setPasswordStrength] = useState(0);
  
  // Password validation function
  const validatePassword = (password) => {
    const requirements = {
      length: password.length >= 8,
      uppercase: /[A-Z]/.test(password),
      lowercase: /[a-z]/.test(password),
      number: /[0-9]/.test(password),
      special: /[!@#$%^&*]/.test(password)
    };
    
    setPasswordRequirements(requirements);
    
    // Calculate password strength (0-5)
    const strength = Object.values(requirements).filter(Boolean).length;
    setPasswordStrength(strength);
    
    return Object.values(requirements).every(Boolean);
  };

  // Function to get password strength label and color
  const getPasswordStrengthInfo = () => {
    if (passwordStrength <= 2) return { label: 'Weak', color: 'red' };
    if (passwordStrength === 3) return { label: 'Fair', color: 'orange' };
    return { label: 'Strong', color: 'green' };
  };

>>>>>>> 625d6704
  // Function to handle image file selection
  const handleImageChange = (event) => {
    const file = event.target.files[0];
    if (file) {
      const reader = new FileReader();
      reader.onload = () => {
        setSelectedImage(reader.result);
        setShowCropper(true);
        // Clear any previously selected avatar when custom image is chosen
        handleInputChange('avatar', '');
      };
      reader.readAsDataURL(file);
    }
  };

  // Function for crop completion
  const handleCropComplete = (crop) => {
    console.log("Crop completed:", crop);
  };

  // Function to center the crop aspect
  const centerAspectCrop = (mediaWidth, mediaHeight, aspect) => {
    const width = 50;
    const height = width / aspect;
    
    return {
      unit: "%",
      width,
      height,
      x: (100 - width) / 2,
      y: (100 - height) / 2,
    };
  };

  // Function to apply the crop
  const handleCropSave = async () => {
    if (selectedImage && imgRef.current && crop.width && crop.height) {
      setIsUploading(true);
      
      const canvas = document.createElement("canvas");
      const scaleX = imgRef.current.naturalWidth / imgRef.current.width;
      const scaleY = imgRef.current.naturalHeight / imgRef.current.height;
      canvas.width = crop.width;
      canvas.height = crop.height;
      const ctx = canvas.getContext("2d");

      ctx.drawImage(
        imgRef.current,
        crop.x * scaleX,
        crop.y * scaleY,
        crop.width * scaleX,
        crop.height * scaleY,
        0,
        0,
        crop.width,
        crop.height
      );

      // Convert canvas to blob and save
      canvas.toBlob((blob) => {
        // Store the blob in formData to be submitted later
        handleInputChange('customImage', blob);
        handleInputChange('avatar', 'custom'); // Set avatar to custom to indicate custom image
        setShowCropper(false);
        setIsUploading(false);
        showAlert("Custom image prepared for upload. Submit your form to complete registration.", "success");
      }, "image/jpeg");
    } else {
      showAlert("Please select and crop an image properly", "warning");
    }
  };

  // Calculate progress based on filled fields
  const calculateProgress = useMemo(() => {
    // Count total required fields
    const requiredFields = [
      'firstName', 
      'lastName', 
      'kunya', 
      'email', 
      'phone', 
      'location', 
      'ethnicity', 
      'nationality',
      'dob',   // Date of birth is required
      'gender' // Gender is required
    ];
    
    // Fields that become required based on other selections
    if (formData.openToHijrah === 'yes') {
      requiredFields.push('hijrahDestination');
    }
    
    if (formData.revert === 'yes') {
      requiredFields.push('yearsRevert');
    }
    
    if (formData.sect === 'other') {
      requiredFields.push('sectOther');
    }
    
    if (formData.madhab === 'other') {
      requiredFields.push('madhabOther');
    }
    
    if (formData.occupation === 'other') {
      requiredFields.push('occupationOther');
    }
    
    // Count filled required fields
    const filledRequiredFields = requiredFields.filter(field => {
      if (typeof formData[field] === 'string') {
        return formData[field].trim() !== '';
      }
      return formData[field] !== undefined && formData[field] !== null;
    });

    // Additional optional fields that count towards progress
    const optionalFields = [
      'openToHijrah', 
      'maritalStatus', 
      'revert', 
      'salahPattern', 
      'sect', 
      'madhab',
      'islamicBooks',
      'quranMemorization',
      'dressingStyle',
      'openToPolygamy',
      'islamicAmbitions',
      'children',
      'occupation',
      'personality',
      'hobbies',
      'dealBreakers',
      'bio',
      'appearancePreference',
      'height',
      'weight',
      'avatar'  // Include avatar selection in progress calculation
    ];
    
    const filledOptionalFields = optionalFields.filter(field => {
      if (field === 'avatar' && formData.avatar === 'custom' && formData.customImage) {
        return true; // Custom image counts as filled
      }
      
      if (typeof formData[field] === 'string') {
        return formData[field].trim() !== '';
      }
      return formData[field] !== undefined && formData[field] !== null;
    });
    
    // Calculate progress percentage
    // Required fields count more (70% of progress) than optional ones (30% of progress)
    const requiredFieldsPercent = filledRequiredFields.length / requiredFields.length * 0.7;
    const optionalFieldsPercent = filledOptionalFields.length / optionalFields.length * 0.3;
    
    return Math.min(100, Math.round((requiredFieldsPercent + optionalFieldsPercent) * 100));
  }, [formData]);

  // Section titles
  const sectionTitles = {
    1: "Let's start by telling us a bit about yourself!",
    2: "Your Journey With Islam",
    3: "Let's Get To Know You",
    4: "Choose your avatar"
  };

  const occupationOptions = occupationData.map((job) => ({
    value: job.title,
    label: job.title,
  }));

  const handleInputChange = (field, value) => {
    setFormData((prev) => {
      const updatedData = { ...prev, [field]: value };
      localStorage.setItem('formData', JSON.stringify(updatedData)); // Save to localStorage
      
      // Email validation
      if (field === 'email') {
        validateEmail(value);
      }
      
      return updatedData;
    });
  };
  
  // Email validation function
  const validateEmail = (email) => {
    if (!email) {
      setEmailValid(null);
      return;
    }
    
    // More comprehensive email regex
    const emailRegex = /^(([^<>()[\]\\.,;:\s@"]+(\.[^<>()[\]\\.,;:\s@"]+)*)|(".+"))@((\[[0-9]{1,3}\.[0-9]{1,3}\.[0-9]{1,3}\.[0-9]{1,3}])|(([a-zA-Z\-0-9]+\.)+[a-zA-Z]{2,}))$/;
    setEmailValid(emailRegex.test(email));
  };

  const nextSection = () => {
    if (currentSection === 3 && !formData.gender) {
      showAlert("Please select your gender in section 1 before choosing an avatar", "warning");
      setCurrentSection(1);
    } else if (currentSection === 1) {
      // Check age before proceeding from section 1
      if (!formData.dob) {
        showAlert("Please enter your date of birth", "warning");
        setErrors((prev) => ({ ...prev, dob: "Date of Birth is required" }));
        return;
      }
      
      // Validate age
      const birthDate = new Date(formData.dob);
      const today = new Date();
      let age = today.getFullYear() - birthDate.getFullYear();
      const monthDifference = today.getMonth() - birthDate.getMonth();
      
      // If birthday hasn't occurred yet this year, subtract a year
      if (monthDifference < 0 || (monthDifference === 0 && today.getDate() < birthDate.getDate())) {
        age--;
      }
      
      if (age < 18) {
        showAlert("You must be at least 18 years old to register", "warning");
        setErrors((prev) => ({ ...prev, dob: "You must be at least 18 years old to register" }));
        return;
      }
      
      setCurrentSection((prev) => prev + 1);
    } else {
      setCurrentSection((prev) => prev + 1);
    }
  };

  const prevSection = () => {
    setCurrentSection((prev) => prev - 1);
  };

  const handleSubmit = async (e) => {
    e.preventDefault();

    const validationErrors = validate();
    if (Object.keys(validationErrors).length > 0) {
      // Navigate to the appropriate section with errors
      if (validationErrors.avatar) {
        setCurrentSection(4);
      } else if (validationErrors.bio || validationErrors.personality || validationErrors.hobbies || 
                validationErrors.dealBreakers || validationErrors.occupation || 
                validationErrors.occupationOther || validationErrors.appearancePreference || 
                validationErrors.height || validationErrors.weight || validationErrors.children) {
        setCurrentSection(3);
      } else if (validationErrors.revert || validationErrors.yearsRevert || 
                validationErrors.salahPattern || validationErrors.sect || 
                validationErrors.sectOther || validationErrors.madhab || 
                validationErrors.madhabOther || validationErrors.islamicBooks || 
                validationErrors.quranMemorization || validationErrors.dressingStyle || 
                validationErrors.openToPolygamy || validationErrors.islamicAmbitions) {
        setCurrentSection(2);
      } else {
        setCurrentSection(1);
      }
      
      showAlert("Some required fields are missing!", 'warning');
      setErrors(validationErrors);
      return;
    }

    try {
      let submitData = {...formData};
      let response;
      
      // If custom image, handle it differently with FormData
      if (formData.avatar === 'custom' && formData.customImage) {
        const formDataObj = new FormData();
        
        // Add all other form fields to FormData except customImage
        Object.keys(formData).forEach(key => {
          if (key !== 'customImage' && key !== 'avatar') {
            formDataObj.append(key, formData[key]);
          }
        });
        
        // Indicate that this is a custom profile image
        formDataObj.append('isCustomAvatar', 'true');
        
        // Add the custom image blob
        formDataObj.append('profileImage', formData.customImage, 'profile-pic.jpg');
        
        response = await axios.post(
          `${import.meta.env.VITE_BACKEND_URL}/api/auth/register`,
          formDataObj,
          {
            headers: {
              "Content-Type": "multipart/form-data",
            },
          }
        );
      } else {
        // For preset avatars, set the photo information correctly for the PhotoSchema
        // We don't need to send the actual image file since it's a reference to a static file
        const photoInfo = {
          url: formData.avatar // This is the path to the SVG file
        };
        
        // Remove the avatar field and add the photoInfo in the format expected by the API
        delete submitData.avatar;
        delete submitData.customImage;
        
        // Add the photo information
        submitData.photos = [photoInfo];
        
        response = await axios.post(
          `${import.meta.env.VITE_BACKEND_URL}/api/auth/register`,
          submitData,
          {
            headers: {
              "Content-Type": "application/json",
            },
          }
        );
      }

      if (response.status === 201) {
        showAlert("Registration successful!", "success");
        localStorage.removeItem('formData'); // Clear the form data from local storage
        setFormData(defaultFormData);
        navigate("/register-success");
      } else {
        showAlert(`Registration failed: ${response.data.message}`, "error");
      }
    } catch (error) {
      console.error("Error:", error);
      showAlert(`${error.response?.data?.message || "Registration failed"}`, "error");
    }
  };

  const validate = () => {
    const errors = {};
    
    // Required personal information
    if (!formData.firstName) errors.firstName = "First Name is required";
    if (!formData.lastName) errors.lastName = "Last Name is required";
    if (!formData.kunya) errors.kunya = "Kunya is required";
    if (!formData.gender) errors.gender = "Gender is required";
    if (!formData.email) {
      errors.email = "Email is required";
    } else {
      // More comprehensive email regex for validation
      const emailRegex = /^(([^<>()[\]\\.,;:\s@"]+(\.[^<>()[\]\\.,;:\s@"]+)*)|(".+"))@((\[[0-9]{1,3}\.[0-9]{1,3}\.[0-9]{1,3}\.[0-9]{1,3}])|(([a-zA-Z\-0-9]+\.)+[a-zA-Z]{2,}))$/;
      if (!emailRegex.test(formData.email)) {
        errors.email = "Please enter a valid email address";
      }
    }

    // Password validation
    if (!formData.password) {
      errors.password = "Password is required";
    } else if (!validatePassword(formData.password)) {
      errors.password = "Your password must be at least 8 characters and include uppercase, lowercase, a number, and a special character";
    }

    if (!formData.phone) errors.phone = "Phone number is required";
    if (!formData.location) errors.location = "Location is required";
    if (!formData.ethnicity || formData.ethnicity.length === 0) errors.ethnicity = "Ethnicity is required";
    if (!formData.nationality) errors.nationality = "Nationality is required";
    if (!formData.language || formData.language.length === 0) errors.language = "Language is required";
    
    // Check if avatar is selected
    if (!formData.avatar) {
      errors.avatar = "Please select an avatar or upload your own image";
    }
    
    // Check if dob is provided
    if (!formData.dob) {
      errors.dob = "Date of Birth is required";
    } else {
      // Check if user is at least 18 years old
      const birthDate = new Date(formData.dob);
      const today = new Date();
      let age = today.getFullYear() - birthDate.getFullYear();
      const monthDifference = today.getMonth() - birthDate.getMonth();
      
      // If birthday hasn't occurred yet this year, subtract a year
      if (monthDifference < 0 || (monthDifference === 0 && today.getDate() < birthDate.getDate())) {
        age--;
      }
      
      if (age < 18) {
        errors.dob = "You must be at least 18 years old to register";
      }
    }
    
    // Conditional validations
    if (formData.openToHijrah === 'yes' && !formData.hijrahDestination) {
      errors.hijrahDestination = "Hijrah destination is required when open to Hijrah";
    }
    
    if (formData.revert === 'yes' && !formData.yearsRevert) {
      errors.yearsRevert = "Years as a revert is required";
    }
    
    if (formData.sect === 'other' && !formData.sectOther) {
      errors.sectOther = "Please specify your sect";
    }
    
    if (formData.madhab === 'other' && !formData.madhabOther) {
      errors.madhabOther = "Please specify your madhab";
    }
    
    if (formData.occupation === 'other' && !formData.occupationOther) {
      errors.occupationOther = "Please specify your occupation";
    }
    
    return errors;
  };

  const countryOptions = countries.map((country) => ({
    value: country.label,
    label: country.label,
  }));

  // For the gender field
  const genderOptions = [
    { value: 'Male', label: 'Male' },
    { value: 'Female', label: 'Female' },
  ];

  // Add this function to handle country selection
  const handleCountryChange = (option) => {
    const selectedCountry = option ? option.value : '';
    const cities = selectedCountry ? citiesByCountry[selectedCountry] || [] : [];
    setAvailableCities(cities);
    handleInputChange('location', { 
      country: selectedCountry,
      city: '' // Reset city when country changes
    });
  };

  return (
    <div className="min-h-screen bg-[#FFF1FE] flex items-center justify-center relative">
      {/* Modal for image cropping */}
      {showCropper && (
        <div className="fixed inset-0 flex items-center justify-center z-50 bg-gray-800 bg-opacity-50">
          <div className="bg-white p-6 rounded-md shadow-lg max-w-lg">
            <h3 className="text-lg font-semibold mb-4">Crop Your Image</h3>
            <div className="mb-4">
              <ReactCrop
                crop={crop}
                onChange={(c) => setCrop(c)}
                onComplete={handleCropComplete}
                aspect={1}
                minHeight={100}
              >
                <img
                  ref={imgRef}
                  src={selectedImage}
                  alt="Crop me"
                  className="max-h-[400px]"
                />
              </ReactCrop>
            </div>
            <div className="flex justify-end space-x-3">
              <button
                type="button"
                onClick={() => {
                  setShowCropper(false);
                  setSelectedImage(null);
                }}
                className="px-4 py-2 bg-gray-300 rounded"
              >
                Cancel
              </button>
              <button
                type="button"
                onClick={handleCropSave}
                className="px-4 py-2 bg-[#1A495D] text-white rounded"
                disabled={isUploading}
              >
                {isUploading ? "Processing..." : "Save Crop"}
              </button>
            </div>
          </div>
        </div>
      )}

      <form
        onSubmit={handleSubmit}
        className="w-[90%] md:w-[70%] lg:w-[60%] p-8 rounded-lg space-y-6"
      >
        {/* Header with Salaam */}
        <div className="flex justify-between items-center mb-4">
          <h2 className="text-2xl font-semibold text-[#1A495D]">
            {sectionTitles[currentSection]}
          </h2>
          <div className="text-right">
            <div className="text-2xl font-arabic text-[#1A495D]">السَّلاَمُ عَلَيْكُمْ</div>
          </div>
        </div>
        
        {/* Progress Bar - now based on filled fields */}
        <div className="w-full bg-gray-200 rounded-full h-2.5 mb-6">
          <div 
            className="bg-[#1A495D] h-2.5 rounded-full transition-all duration-500 ease-in-out" 
            style={{ width: `${calculateProgress}%` }}
          ></div>
          <div className="text-right text-xs text-[#1A495D] mt-1">{calculateProgress}% completed</div>
        </div>

        {currentSection === 1 && (
          <>
            <div className="grid grid-cols-1 md:grid-cols-2 gap-4">
              <div className="flex flex-col">
                <label className="text-gray-600 mb-2">First Name<span className="text-red-600 ml-1">*</span></label>
                <input
                  type="text"
                  name="firstName"
                  value={formData.firstName}
                  onChange={(e) => handleInputChange('firstName', e.target.value)}
                  className="p-3 border border-[#1A495D] rounded-md focus:outline-none focus:ring-2 focus:ring-[#1A495D] bg-white text-[#1A495D] placeholder-[#1A495D] placeholder-opacity-70"
                  placeholder="Enter your first name..."
                />
                {errors.firstName && (
                  <p className="mt-2 text-sm text-red-600">{errors.firstName}</p>
                )}
              </div>
              <div className="flex flex-col">
                <label className="text-gray-600 mb-2">Last Name<span className="text-red-600 ml-1">*</span></label>
                <input
                  type="text"
                  name="lastName"
                  value={formData.lastName}
                  onChange={(e) => handleInputChange('lastName', e.target.value)}
                  className="p-3 border border-[#1A495D] rounded-md focus:outline-none focus:ring-2 focus:ring-[#1A495D] bg-white text-[#1A495D] placeholder-[#1A495D] placeholder-opacity-70"
                  placeholder="Enter your last name..."
                />
                {errors.lastName && (
                  <p className="mt-2 text-sm text-red-600">{errors.lastName}</p>
                )}
              </div>
            </div>
            <div className="flex flex-col">
              <label className="text-gray-600 mb-2">Do you have a preferred Kunya?<span className="text-red-600 ml-1">*</span></label>
              <input
                type="text"
                name="kunya"
                value={formData.kunya}
                onChange={(e) => handleInputChange('kunya', e.target.value)}
                className="p-3 border border-[#1A495D] rounded-md focus:outline-none focus:ring-2 focus:ring-[#1A495D] bg-white text-[#1A495D] placeholder-[#1A495D] placeholder-opacity-70"
                placeholder="Enter your Kunya..."
              />
              {errors.kunya && (
                <p className="mt-2 text-sm text-red-600">{errors.kunya}</p>
              )}
              <div className="mt-2 text-sm text-gray-500">
                <p>A kunya is a nickname like <span className="font-semibold">Umm (mother of)</span> or <span className="font-semibold">Abu (father of)</span> followed by a name. You can choose <span className="font-semibold">any name</span> — it doesn't have to be your child's.</p>
                <p className="mt-1">Example: <span className="italic">Umm Maryam, Abu Yusuf, Umm Rayyan</span></p>
              </div>
            </div>
            <div className="flex flex-col">
              <label className="text-gray-600 mb-2">Date of Birth (DOB)<span className="text-red-600 ml-1">*</span></label>
              <input
                type="date"
                name="dob"
                value={formData.dob}
                onChange={(e) => handleInputChange('dob', e.target.value)}
                className="p-3 border border-[#1A495D] rounded-md focus:outline-none focus:ring-2 focus:ring-[#1A495D] bg-white text-[#1A495D] placeholder-[#1A495D] placeholder-opacity-70"
                required
              />
              {errors.dob && (
                <p className="mt-2 text-sm text-red-600">{errors.dob}</p>
              )}
            </div>
            <div className="flex flex-col">
              <label className="text-gray-600 mb-2">Gender<span className="text-red-600 ml-1">*</span></label>
              <Select
                options={genderOptions}
                value={genderOptions.find(option => option.value === formData.gender) || null}
                placeholder="Select gender..."
                onChange={(option) => handleInputChange('gender', option ? option.value : '')}
                styles={customSelectStyles}
              />
            </div>
            <div className="flex flex-col">
              <label className="text-gray-600 mb-2">Please enter your Email<span className="text-red-600 ml-1">*</span></label>
              <div className="relative">
                <input
                  type="email"
                  name="email"
                  value={formData.email}
                  onChange={(e) => handleInputChange('email', e.target.value)}
                  className={`p-3 border rounded-md focus:outline-none focus:ring-2 w-full ${
                    emailValid === true ? 'border-green-500 focus:ring-green-500' : 
                    emailValid === false ? 'border-red-500 focus:ring-red-500' : 
                    'border-[#1A495D] focus:ring-[#1A495D]'
                  } bg-white text-[#1A495D] placeholder-[#1A495D] placeholder-opacity-70`}
                  placeholder="Enter your email..."
                />
                {emailValid === true && (
                  <span className="absolute right-3 top-1/2 transform -translate-y-1/2 text-green-500">
                    <svg xmlns="http://www.w3.org/2000/svg" className="h-5 w-5" viewBox="0 0 20 20" fill="currentColor">
                      <path fillRule="evenodd" d="M16.707 5.293a1 1 0 010 1.414l-8 8a1 1 0 01-1.414 0l-4-4a1 1 0 011.414-1.414L8 12.586l7.293-7.293a1 1 0 011.414 0z" clipRule="evenodd" />
                    </svg>
                  </span>
                )}
              </div>
              {errors.email ? (
                <p className="mt-2 text-sm text-red-600">{errors.email}</p>
              ) : emailValid === false && formData.email ? (
                <p className="mt-2 text-sm text-red-600">Please enter a valid email address</p>
              ) : (
                <p className="mt-2 text-xs text-gray-500">We'll never share your email with anyone else.</p>
              )}
            </div>
            <div className="flex flex-col">
              <label className="text-gray-600 mb-2">Create a Password<span className="text-red-600 ml-1">*</span></label>
              <div className="relative">
                <input
                  type={showPassword ? "text" : "password"}
                  name="password"
                  value={formData.password}
                  onChange={(e) => {
                    handleInputChange('password', e.target.value);
                    validatePassword(e.target.value);
                  }}
                  onBlur={() => validatePassword(formData.password)}
                  className={`p-3 border rounded-md focus:outline-none focus:ring-2 w-full ${
                    passwordStrength >= 4 ? 'border-green-500 focus:ring-green-500' : 
                    passwordStrength >= 3 ? 'border-orange-500 focus:ring-orange-500' : 
                    formData.password ? 'border-red-500 focus:ring-red-500' : 
                    'border-[#1A495D] focus:ring-[#1A495D]'
                  } bg-white text-[#1A495D] placeholder-[#1A495D] placeholder-opacity-70`}
                  placeholder="Enter your password..."
                  aria-describedby="password-requirements"
                />
                <button
                  type="button"
                  onClick={() => setShowPassword(!showPassword)}
                  className="absolute right-3 top-1/2 transform -translate-y-1/2 text-gray-500 hover:text-[#1A495D]"
                  aria-label={showPassword ? "Hide password" : "Show password"}
                >
                  {showPassword ? (
                    <svg xmlns="http://www.w3.org/2000/svg" className="h-5 w-5" viewBox="0 0 20 20" fill="currentColor">
                      <path d="M10 12a2 2 0 100-4 2 2 0 000 4z" />
                      <path fillRule="evenodd" d="M.458 10C1.732 5.943 5.522 3 10 3s8.268 2.943 9.542 7c-1.274 4.057-5.064 7-9.542 7S1.732 14.057.458 10zM14 10a4 4 0 11-8 0 4 4 0 018 0z" clipRule="evenodd" />
                    </svg>
                  ) : (
                    <svg xmlns="http://www.w3.org/2000/svg" className="h-5 w-5" viewBox="0 0 20 20" fill="currentColor">
                      <path fillRule="evenodd" d="M3.707 2.293a1 1 0 00-1.414 1.414l14 14a1 1 0 001.414-1.414l-1.473-1.473A10.014 10.014 0 0019.542 10C18.268 5.943 14.478 3 10 3a9.958 9.958 0 00-4.512 1.074l-1.78-1.781zm4.261 4.26l1.514 1.515a2.003 2.003 0 012.45 2.45l1.514 1.514a4 4 0 00-5.478-5.478z" clipRule="evenodd" />
                      <path d="M12.454 16.697L9.75 13.992a4 4 0 01-3.742-3.741L2.335 6.578A9.98 9.98 0 00.458 10c1.274 4.057 5.065 7 9.542 7 .847 0 1.669-.105 2.454-.303z" />
                    </svg>
                  )}
                </button>
              </div>
              
              {/* Password requirements helper text */}
              <div id="password-requirements" className="mt-2 text-sm text-gray-600">
                <p className="mb-2">Choose a strong password. It must be at least 8 characters long, include at least one uppercase letter, one lowercase letter, one digit, and one special character (e.g., !@#$%^&*).</p>
                <ul className="space-y-1">
                  <li className={`flex items-center ${passwordRequirements.length ? 'text-green-600' : 'text-gray-500'}`}>
                    <span className="mr-2">{passwordRequirements.length ? '✓' : '○'}</span>
                    At least 8 characters
                  </li>
                  <li className={`flex items-center ${passwordRequirements.uppercase ? 'text-green-600' : 'text-gray-500'}`}>
                    <span className="mr-2">{passwordRequirements.uppercase ? '✓' : '○'}</span>
                    One uppercase letter
                  </li>
                  <li className={`flex items-center ${passwordRequirements.lowercase ? 'text-green-600' : 'text-gray-500'}`}>
                    <span className="mr-2">{passwordRequirements.lowercase ? '✓' : '○'}</span>
                    One lowercase letter
                  </li>
                  <li className={`flex items-center ${passwordRequirements.number ? 'text-green-600' : 'text-gray-500'}`}>
                    <span className="mr-2">{passwordRequirements.number ? '✓' : '○'}</span>
                    One number
                  </li>
                  <li className={`flex items-center ${passwordRequirements.special ? 'text-green-600' : 'text-gray-500'}`}>
                    <span className="mr-2">{passwordRequirements.special ? '✓' : '○'}</span>
                    One special character (!@#$%^&*)
                  </li>
                </ul>
              </div>

              {/* Password strength meter */}
              {formData.password && (
                <div className="mt-3">
                  <div className="flex justify-between items-center mb-1">
                    <span className="text-sm font-medium text-gray-700">Password Strength:</span>
                    <span className={`text-sm font-medium text-${getPasswordStrengthInfo().color}-600`}>
                      {getPasswordStrengthInfo().label}
                    </span>
                  </div>
                  <div className="w-full bg-gray-200 rounded-full h-2">
                    <div
                      className={`h-2 rounded-full transition-all duration-300 ${
                        passwordStrength <= 2 ? 'bg-red-500' :
                        passwordStrength === 3 ? 'bg-orange-500' :
                        'bg-green-500'
                      }`}
                      style={{ width: `${(passwordStrength / 5) * 100}%` }}
                    ></div>
                  </div>
                </div>
              )}

              {errors.password && (
                <p className="mt-2 text-sm text-red-600">{errors.password}</p>
              )}
            </div>
            <div className="flex flex-col">
              <label className="text-gray-600 mb-2">Please enter your phone number<span className="text-red-600 ml-1">*</span></label>
              <input
                type="text"
                name="phone"
                value={formData.phone}
                onChange={(e) => handleInputChange('phone', e.target.value)}
                className="p-3 border border-[#1A495D] rounded-md focus:outline-none focus:ring-2 focus:ring-[#1A495D] bg-white text-[#1A495D] placeholder-[#1A495D] placeholder-opacity-70"
                placeholder="Enter your phone number..."
              />
              {errors.phone && (
                <p className="mt-2 text-sm text-red-600">{errors.phone}</p>
              )}
            </div>
            <div className="flex flex-col">
              <label className="text-gray-600 mb-2">Which Country Do You Currently Live In?<span className="text-red-600 ml-1">*</span></label>
              <Select
                options={countryOptions}
                value={countryOptions.find(option => option.value === formData.location?.country) || null}
                placeholder="Select country..."
                onChange={handleCountryChange}
                styles={customSelectStyles}
              />
              {errors.location?.country && (
                <p className="mt-2 text-sm text-red-600">{errors.location.country}</p>
              )}
            </div>
            {availableCities.length > 0 && (
              <div className="flex flex-col">
                <label className="text-gray-600 mb-2">Which City Do You Currently Live In?<span className="text-red-600 ml-1">*</span></label>
                <Select
                  options={availableCities.map(city => ({ value: city, label: city }))}
                  value={availableCities.find(city => city === formData.location?.city) ? 
                    { value: formData.location.city, label: formData.location.city } : null}
                  placeholder="Select city..."
                  onChange={(option) => handleInputChange('location', { 
                    ...formData.location, 
                    city: option ? option.value : '' 
                  })}
                  styles={customSelectStyles}
                />
                {errors.location?.city && (
                  <p className="mt-2 text-sm text-red-600">{errors.location.city}</p>
                )}
              </div>
            )}
            <div className="flex flex-col">
              <label className="text-gray-600 mb-2">Are You Open to Making Hijrah?</label>
              <Select
                options={openToHijrahOptions}
                value={openToHijrahOptions.find(option => option.value === formData.openToHijrah) || null}
                placeholder="Select an option..."
                onChange={(option) => handleInputChange('openToHijrah', option ? option.value : '')}
                styles={customSelectStyles}
              />
            </div>
            {formData.openToHijrah === 'yes' && (
              <div className="flex flex-col">
                <label className="text-gray-600 mb-2">If so, where?<span className="text-red-600 ml-1">*</span></label>
                <input
                  type="text"
                  name="hijrahDestination"
                  value={formData.hijrahDestination}
                  onChange={(e) => handleInputChange('hijrahDestination', e.target.value)}
                  className="p-3 border border-[#1A495D] rounded-md focus:outline-none focus:ring-2 focus:ring-[#1A495D] bg-white text-[#1A495D] placeholder-[#1A495D] placeholder-opacity-70"
                  placeholder="Enter potential hijrah destination..."
                />
                {errors.hijrahDestination && (
                  <p className="mt-2 text-sm text-red-600">{errors.hijrahDestination}</p>
                )}
              </div>
            )}
            <div className="flex flex-col">
              <label className="text-gray-600 mb-2">What is your Ethnicity?<span className="text-red-600 ml-1">*</span></label>
              <Select
                isMulti
                options={ethnicityOptions}
                value={Array.isArray(formData.ethnicity) ? formData.ethnicity.map(eth => ({ value: eth, label: eth })) : []}
                placeholder="Select ethnicity..."
                onChange={(selectedOptions) => handleInputChange('ethnicity', selectedOptions ? selectedOptions.map(option => option.value) : [])}
                styles={customSelectStyles}
              />
              {errors.ethnicity && (
                <p className="mt-2 text-sm text-red-600">{errors.ethnicity}</p>
              )}
            </div>
            <div className="flex flex-col">
              <label className="text-gray-600 mb-2">What is your Nationality?<span className="text-red-600 ml-1">*</span></label>
              <Select
                options={countryOptions}
                value={countryOptions.find(option => option.value === formData.nationality) || null}
                placeholder="Select nationality"
                onChange={(option) => handleInputChange('nationality', option ? option.value : '')}
                styles={customSelectStyles}
              />
              {errors.nationality && (
                <p className="mt-2 text-sm text-red-600">{errors.nationality}</p>
              )}
            </div>
            <div className="flex flex-col">
              <label className="text-gray-600 mb-2">Languages Spoken<span className="text-red-600 ml-1">*</span></label>
              <Select
                isMulti
                name="language"
                value={Array.isArray(formData.language) ? formData.language.map(lang => ({ value: lang, label: lang })) : []}
                onChange={(selectedOptions) => handleInputChange('language', selectedOptions ? selectedOptions.map(option => option.value) : [])}
                options={languages.map(lang => ({ value: lang, label: lang }))}
                className="react-select-container"
                classNamePrefix="react-select"
                placeholder="Select languages..."
                isSearchable={true}
                styles={customSelectStyles}
              />
              {errors.language && (
                <p className="mt-2 text-sm text-red-600">{errors.language}</p>
              )}
            </div>
            <div className="flex flex-col">
              <label className="text-gray-600 mb-2">Are you Married?</label>
              <Select
                options={childrenOptions}
                value={childrenOptions.find(option => option.value === formData.maritalStatus) || null}
                placeholder="Select an option..."
                onChange={(option) => handleInputChange('maritalStatus', option ? option.value : '')}
                styles={customSelectStyles}
              />
            </div>
            <button
              type="button"
              onClick={nextSection}
              className="w-full py-3 bg-[#1A495D] text-white font-semibold rounded-md hover:bg-opacity-80 transition"
            >
              Next
            </button>
          </>
        )}

        {currentSection === 2 && (
          <>
            <div className="flex flex-col">
              <label className="text-gray-600 mb-2">Are you a Revert?</label>
              <Select
                options={childrenOptions}
                value={childrenOptions.find(option => option.value === formData.revert) || null}
                placeholder="Select an option..."
                onChange={(option) => handleInputChange('revert', option ? option.value : '')}
                styles={customSelectStyles}
              />
            </div>
            {formData.revert === 'yes' && (
              <div className="flex flex-col">
                <label className="text-gray-600 mb-2">If so, for how many years?<span className="text-red-600 ml-1">*</span></label>
                <input
                  type="number"
                  name="yearsRevert"
                  value={formData.yearsRevert}
                  onChange={(e) => handleInputChange('yearsRevert', e.target.value)}
                  className="p-3 border border-[#1A495D] rounded-md focus:outline-none focus:ring-2 focus:ring-[#1A495D] bg-white text-[#1A495D] placeholder-[#1A495D] placeholder-opacity-70"
                  placeholder="Enter number of years..."
                />
                {errors.yearsRevert && (
                  <p className="mt-2 text-sm text-red-600">{errors.yearsRevert}</p>
                )}
              </div>
            )}
            <div className="flex flex-col">
              <label className="text-gray-600 mb-2">Pattern of Salah</label>
              <Select
                options={salahPatternOptions}
                value={salahPatternOptions.find(option => option.value === formData.salahPattern) || null}
                placeholder="Select salah pattern..."
                onChange={(option) => handleInputChange('salahPattern', option ? option.value : '')}
                styles={customSelectStyles}
              />
            </div>
            <div className="flex flex-col">
              <label className="text-gray-600 mb-2">Sect</label>
              <div className="space-y-2">
                <Select
                  options={sectOptions}
                  value={sectOptions.find(option => option.value === formData.sect) || null}
                  placeholder="Select Sect..."
                  onChange={(option) => handleInputChange('sect', option ? option.value : '')}
                  styles={customSelectStyles}
                />
                {formData.sect === 'other' && (
                  <input
                    type="text"
                    name="sectOther"
                    value={formData.sectOther || ''}
                    onChange={(e) => handleInputChange('sectOther', e.target.value)}
                    className="p-3 border border-[#1A495D] rounded-md focus:outline-none focus:ring-2 focus:ring-[#1A495D] bg-white text-[#1A495D] placeholder-[#1A495D] placeholder-opacity-70 w-full"
                    placeholder="Specify other sect..."
                  />
                )}
                {errors.sectOther && (
                  <p className="mt-2 text-sm text-red-600">{errors.sectOther}</p>
                )}
              </div>
            </div>
            <div className="flex flex-col">
              <label className="text-gray-600 mb-2">Madhab</label>
              <Select
                options={madhabOptions}
                value={madhabOptions.find(option => option.value === formData.madhab) || null}
                placeholder="Select Madhab..."
                onChange={(option) => handleInputChange('madhab', option ? option.value : '')}
                styles={customSelectStyles}
              />
              {formData.madhab === 'other' && (
                <input
                  type="text"
                  name="madhabOther"
                  value={formData.madhabOther || ''}
                  onChange={(e) => handleInputChange('madhabOther', e.target.value)}
                  className="mt-2 p-3 border border-[#1A495D] rounded-md focus:outline-none focus:ring-2 focus:ring-[#1A495D] bg-white text-[#1A495D] placeholder-[#1A495D] placeholder-opacity-70 w-full"
                  placeholder="Specify other madhab..."
                />
              )}
              {errors.madhabOther && (
                <p className="mt-2 text-sm text-red-600">{errors.madhabOther}</p>
              )}
            </div>
            <div className="flex flex-col">
              <label className="text-gray-600 mb-2">Islamic Books/Mutuun Studied</label>
              <input
                type="text"
                name="islamicBooks"
                value={formData.islamicBooks}
                onChange={(e) => handleInputChange('islamicBooks', e.target.value)}
                className="p-3 border border-[#1A495D] rounded-md focus:outline-none focus:ring-2 focus:ring-[#1A495D] bg-white text-[#1A495D] placeholder-[#1A495D] placeholder-opacity-70"
                placeholder="Enter books or mutuun studied..."
              />
            </div>
            <div className="flex flex-col">
              <label className="text-gray-600 mb-2">Quran Memorization (Hifdh Status, Surahs Known)</label>
              <Select
                options={quranMemorizationOptions}
                value={quranMemorizationOptions.find(option => option.value === formData.quranMemorization) || null}
                placeholder="Select memorization status..."
                onChange={(option) => handleInputChange('quranMemorization', option ? option.value : '')}
                styles={customSelectStyles}
              />
            </div>
            {formData.gender === 'female' && (
              <>
                <div className="flex flex-col">
                  <label className="text-gray-600 mb-2">Dressing Style (Hijab, Niqab, Modesty Level)</label>
                  <Select
                    options={dressStyleOptions}
                    value={dressStyleOptions.find(option => option.value === formData.dressingStyle) || null}
                    placeholder="Select dressing style..."
                    onChange={(option) => handleInputChange('dressingStyle', option ? option.value : '')}
                    styles={customSelectStyles}
                  />
                </div>
                <div className="flex flex-col">
                  <label className="text-gray-600 mb-2">Are you open to polygamy?</label>
                  <Select
                    options={polygamyOptions}
                    value={polygamyOptions.find(option => option.value === formData.openToPolygamy) || null}
                    placeholder="Select an option..."
                    onChange={(option) => handleInputChange('openToPolygamy', option ? option.value : '')}
                    styles={customSelectStyles}
                  />
                </div>
              </>
            )}
            <div className="flex flex-col">
              <label className="text-gray-600 mb-2">Islamic Ambitions</label>
              <input
                type="text"
                name="islamicAmbitions"
                value={formData.islamicAmbitions}
                onChange={(e) => handleInputChange('islamicAmbitions', e.target.value)}
                className="p-3 border border-[#1A495D] rounded-md focus:outline-none focus:ring-2 focus:ring-[#1A495D] bg-white text-[#1A495D] placeholder-[#1A495D] placeholder-opacity-70"
                placeholder="Enter your ambitions (e.g., Quran memorization, Arabic learning)..."
              />
            </div>
            <div className="flex justify-between space-x-4 mt-4">
              <button
                type="button"
                onClick={prevSection}
                className="w-1/2 py-3 bg-[#1A495D] text-white font-semibold rounded-md hover:bg-opacity-80 transition"
              >
                Back
              </button>
              <button
                type="button"
                onClick={nextSection}
                className="w-1/2 py-3 bg-[#1A495D] text-white font-semibold rounded-md hover:bg-opacity-80 transition"
              >
                Next
              </button>
            </div>
          </>
        )}

        {currentSection === 3 && (
          <>
            <div className="flex flex-col">
              <label className="text-gray-600 mb-2">Tell us about yourself</label>
              <textarea
                name="bio"
                value={formData.bio}
                onChange={(e) => handleInputChange('bio', e.target.value)}
                className="p-3 border border-[#1A495D] rounded-md focus:outline-none focus:ring-2 focus:ring-[#1A495D] bg-white text-[#1A495D] placeholder-[#1A495D] placeholder-opacity-70"
                placeholder="Write a brief introduction about yourself..."
                rows={4}
              />
            </div>
            <div className="flex flex-col">
              <label className="text-gray-600 mb-2">Describe Your Personality</label>
              <input
                type="text"
                name="personality"
                value={formData.personality}
                onChange={(e) => handleInputChange('personality', e.target.value)}
                className="p-3 border border-[#1A495D] rounded-md focus:outline-none focus:ring-2 focus:ring-[#1A495D] bg-white text-[#1A495D] placeholder-[#1A495D] placeholder-opacity-70"
                placeholder="Enter your personality (e.g., Funny, Patient)"
              />
            </div>
            <div className="flex flex-col">
              <label className="text-gray-600 mb-2">Hobbies & Interests</label>
              <input
                type="text"
                name="hobbies"
                value={formData.hobbies}
                onChange={(e) => handleInputChange('hobbies', e.target.value)}
                className="p-3 border border-[#1A495D] rounded-md focus:outline-none focus:ring-2 focus:ring-[#1A495D] bg-white text-[#1A495D] placeholder-[#1A495D] placeholder-opacity-70"
                placeholder="Enter your hobbies (e.g., Reading, Cooking, Hiking)"
              />
            </div>
            <div className="flex flex-col">
              <label className="text-gray-600 mb-2">Deal Breakers and Non-Negotiables</label>
              <input
                type="text"
                name="dealBreakers"
                value={formData.dealBreakers}
                onChange={(e) => handleInputChange('dealBreakers', e.target.value)}
                className="p-3 border border-[#1A495D] rounded-md focus:outline-none focus:ring-2 focus:ring-[#1A495D] bg-white text-[#1A495D] placeholder-[#1A495D] placeholder-opacity-70"
                placeholder="Enter deal breakers and non-negotiables"
              />
            </div>
            <div className="flex flex-col">
              <label className="text-gray-600 mb-2">Occupation/Work</label>
              <div className="space-y-2">
                <Select
                  options={occupationOptions}
                  value={occupationOptions.find(option => option.value === formData.occupation) || null}
                  placeholder="Select occupation"
                  onChange={(option) => handleInputChange('occupation', option ? option.value : '')}
                  styles={customSelectStyles}
                />
                {formData.occupation === 'other' && (
                  <input
                    type="text"
                    name="occupationOther"
                    value={formData.occupationOther || ''}
                    onChange={(e) => handleInputChange('occupationOther', e.target.value)}
                    className="p-3 border border-[#1A495D] rounded-md focus:outline-none focus:ring-2 focus:ring-[#1A495D] bg-white text-[#1A495D] placeholder-[#1A495D] placeholder-opacity-70 w-full"
                    placeholder="Specify other occupation"
                  />
                )}
                {errors.occupationOther && (
                  <p className="mt-2 text-sm text-red-600">{errors.occupationOther}</p>
                )}
              </div>
            </div>
            <div className="flex flex-col">
              <label className="text-gray-600 mb-2">Appearance Preferences</label>
              <textarea
                name="appearancePreference"
                value={formData.appearancePreference}
                onChange={(e) => handleInputChange('appearancePreference', e.target.value)}
                className="p-3 border border-[#1A495D] rounded-md focus:outline-none focus:ring-2 focus:ring-[#1A495D] bg-white text-[#1A495D] placeholder-[#1A495D] placeholder-opacity-70"
                placeholder="Describe your appearance preferences for a potential spouse..."
                rows={3}
              />
            </div>
            <div className="grid grid-cols-1 md:grid-cols-2 gap-4">
              <div className="flex flex-col">
                <label className="text-gray-600 mb-2">Height</label>
                <input
                  type="number"
                  name="height"
                  value={formData.height}
                  onChange={(e) => handleInputChange('height', e.target.value)}
                  className="p-3 border border-[#1A495D] rounded-md focus:outline-none focus:ring-2 focus:ring-[#1A495D] bg-white text-[#1A495D] placeholder-[#1A495D] placeholder-opacity-70"
                  placeholder="Enter your height in cm (e.g., 178cm)"
                />
              </div>
              <div className="flex flex-col">
                <label className="text-gray-600 mb-2">Weight</label>
                <input
                  type="number"
                  name="weight"
                  value={formData.weight}
                  onChange={(e) => handleInputChange('weight', e.target.value)}
                  className="p-3 border border-[#1A495D] rounded-md focus:outline-none focus:ring-2 focus:ring-[#1A495D] bg-white text-[#1A495D] placeholder-[#1A495D] placeholder-opacity-70"
                  placeholder="Enter your weight in kg (e.g., 73kg)"
                />
              </div>
            </div>
            <div className="flex flex-col">
              <label className="text-gray-600 mb-2">Do you have children?</label>
              <Select
                options={childrenOptions}
                value={childrenOptions.find(option => option.value === formData.children) || null}
                placeholder="Select an option"
                onChange={(option) => handleInputChange('children', option ? option.value : '')}
                styles={customSelectStyles}
              />
            </div>
            <div className="flex justify-between space-x-4 mt-4">
              <button
                type="button"
                onClick={prevSection}
                className="w-1/2 py-3 bg-[#1A495D] text-white font-semibold rounded-md hover:bg-opacity-80 transition"
              >
                Back
              </button>
              <button
                type="button"
                onClick={nextSection}
                className="w-1/2 py-3 bg-[#1A495D] text-white font-semibold rounded-md hover:bg-opacity-80 transition"
              >
                Next
              </button>
            </div>
          </>
        )}

        {currentSection === 4 && (
          <>
            <div className="flex flex-col items-center">
              <label className="text-gray-600 mb-6 text-xl">Choose your avatar<span className="text-red-600 ml-1">*</span></label>
              
              {formData.gender === 'Male' ? (
                <div className="grid grid-cols-2 md:grid-cols-4 gap-6 mb-8">
                  {[1, 2, 3, 4].map((num) => (
                    <div 
                      key={`man${num}`}
                      className={`cursor-pointer rounded-lg p-2 transition-all duration-300 ${formData.avatar === `icon_man${num === 1 ? '' : num}.png` ? 'bg-[#1A495D] bg-opacity-20 ring-2 ring-[#1A495D]' : 'hover:bg-gray-100'}`}
                      onClick={() => handleInputChange('avatar', `icon_man${num === 1 ? '' : num}.png`)}
                    >
                      <img 
                        src={`/icon_man${num === 1 ? '' : num}.png`} 
                        alt={`Male Avatar ${num}`}
                        className="w-full h-auto"
                      />
                      <div className="mt-2 text-center">
                        <button
                          type="button"
                          className={`px-4 py-1 rounded-full text-sm ${formData.avatar === `icon_man${num === 1 ? '' : num}.png` ? 'bg-[#1A495D] text-white' : 'bg-gray-200 text-[#1A495D]'}`}
                        >
                          Option {num}
                        </button>
                      </div>
                    </div>
                  ))}
                </div>
              ) : (
                <div className="grid grid-cols-2 md:grid-cols-4 gap-6 mb-8">
                  {/* First 4 female icons in a 2x2 or 4x1 grid */}
                  {[1, 2, 3, 4, 5, 6].map((num) => (
                    <div 
                      key={`woman${num}`}
                      className={`cursor-pointer rounded-lg p-2 transition-all duration-300 ${formData.avatar === `icon_woman${num === 1 ? '' : num}.png` ? 'bg-[#1A495D] bg-opacity-20 ring-2 ring-[#1A495D]' : 'hover:bg-gray-100'}`}
                      onClick={() => handleInputChange('avatar', `icon_woman${num === 1 ? '' : num}.png`)}
                    >
                      <img 
                        src={`/icon_woman${num === 1 ? '' : num}.png`} 
                        alt={`Female Avatar ${num}`}
                        className="w-full h-auto"
                      />
                      <div className="mt-2 text-center">
                        <button
                          type="button"
                          className={`px-4 py-1 rounded-full text-sm ${formData.avatar === `icon_woman${num === 1 ? '' : num}.png` ? 'bg-[#1A495D] text-white' : 'bg-gray-200 text-[#1A495D]'}`}
                        >
                          Option {num}
                        </button>
                      </div>
                    </div>
                  ))}
                  
                  {/* 5th female icon centered */}
                  <div className="col-span-2 md:col-span-4 flex justify-center mt-4">
                    <div 
                      className={`cursor-pointer rounded-lg p-2 transition-all duration-300 ${formData.avatar === 'icon_woman5.png' ? 'bg-[#1A495D] bg-opacity-20 ring-2 ring-[#1A495D]' : 'hover:bg-gray-100'} w-1/2 md:w-1/4`}
                      onClick={() => handleInputChange('avatar', 'icon_woman5.png')}
                    >
                      <img 
                        src="/icon_woman5.png" 
                        alt="Female Avatar 5"
                        className="w-full h-auto"
                      />
                      <div className="mt-2 text-center">
                        <button
                          type="button"
                          className={`px-4 py-1 rounded-full text-sm ${formData.avatar === 'icon_woman5.png' ? 'bg-[#1A495D] text-white' : 'bg-gray-200 text-[#1A495D]'}`}
                        >
                          Option 5
                        </button>
                      </div>
                    </div>
                  </div>
                </div>
              )}
              
              {!formData.gender && (
                <div className="text-center text-red-500 mt-4 mb-8">
                  Please select your gender in the first section before choosing an avatar.
                </div>
              )}
              
              {errors.avatar && (
                <div className="text-center text-red-600 mt-4 mb-4 w-full">
                  {errors.avatar}
                </div>
              )}
              
              <div className="w-full text-center mb-4">
                <div className="relative">
                  <hr className="border-t border-gray-300" />
                  <span className="absolute top-1/2 left-1/2 transform -translate-x-1/2 -translate-y-1/2 bg-[#FFF1FE] px-4 text-gray-500">
                    or upload your own
                  </span>
                </div>
              </div>
              
              {/* Custom image upload option - now after the avatars */}
              <div className="w-full mt-4 p-4 border-2 border-dashed border-[#1A495D] rounded-lg text-center">
                <h3 className="text-[#1A495D] font-semibold mb-3">Upload your own image</h3>
                <input 
                  type="file" 
                  accept="image/*" 
                  onChange={handleImageChange} 
                  className="mb-2"
                />
                <p className="text-xs text-gray-500">For best results, use a square image</p>
                
                {/* Show preview of cropped image if available */}
                {formData.avatar === 'custom' && (
                  <div className="mt-3 inline-block">
                    <div className="relative w-24 h-24 bg-[#1A495D] bg-opacity-20 ring-2 ring-[#1A495D] rounded-lg p-2">
                      <div className="text-center text-sm text-[#1A495D] font-medium">Custom</div>
                      <div className="text-xs text-green-600 mt-2">✓ Ready to upload</div>
                    </div>
                  </div>
                )}
              </div>
            </div>
            
            <div className="flex justify-between space-x-4 mt-8">
              <button
                type="button"
                onClick={prevSection}
                className="w-1/2 py-3 bg-[#1A495D] text-white font-semibold rounded-md hover:bg-opacity-80 transition"
              >
                Back
              </button>
              <button
                type="submit"
                className="w-1/2 py-3 bg-[#1A495D] text-white font-semibold rounded-md hover:bg-opacity-80 transition"
                disabled={!formData.avatar}
              >
                Submit
              </button>
            </div>
          </>
        )}
      </form>
    </div>
  );
};

export default RegisterPage;<|MERGE_RESOLUTION|>--- conflicted
+++ resolved
@@ -146,11 +146,6 @@
   // Add state for email validation
   const [emailValid, setEmailValid] = useState(null);
   
-<<<<<<< HEAD
-  // Add state for city selection
-  const [availableCities, setAvailableCities] = useState([]);
-  
-=======
   // Add password validation states
   const [passwordRequirements, setPasswordRequirements] = useState({
     length: false,
@@ -187,8 +182,10 @@
     if (passwordStrength === 3) return { label: 'Fair', color: 'orange' };
     return { label: 'Strong', color: 'green' };
   };
-
->>>>>>> 625d6704
+  
+  // Add state for city selection
+  const [availableCities, setAvailableCities] = useState([]);
+
   // Function to handle image file selection
   const handleImageChange = (event) => {
     const file = event.target.files[0];
