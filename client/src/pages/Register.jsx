--- conflicted
+++ resolved
@@ -195,11 +195,6 @@
     value: country,
     label: country,
   }));
-<<<<<<< HEAD
-  
-=======
-
->>>>>>> f8c4abce
   return (
     <div className="min-h-screen bg-[#FFF1FE] flex items-center justify-center relative">
       {alert && (
