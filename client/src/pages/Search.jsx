// pages/Search.js
import React, { useState, useEffect, useCallback, useRef } from "react";
import Icon47 from "../components/icons/Icon47";
import Icon48 from "../components/icons/Icon48";
import Icon49 from "../components/icons/Icon49";
import Icon50 from "../components/icons/Icon50";
import { ethnicityOptions, countries } from "../data/fieldData";
import MessageModal from "../components/modals/MessageModal";
import { useAuth } from "../components/contexts/AuthContext";
import Alert from "../components/Alert";
import { useAlert } from "../components/contexts/AlertContext";
import FilterModal from "../components/modals/FilterModal";
import { useSocket } from "../components/contexts/SocketContext";
import ProfileModal from "../components/modals/ProfileModal";
import { useDebouncedCallback } from "use-debounce";
import { useNavigate } from "react-router-dom";

function ProfileImage({ src, alt, fallback }) {
  const [errored, setErrored] = useState(false);

  // Only use fallback after the first error
  const imgSrc = errored ? fallback : src;

  return (
    <img
      src={imgSrc}
      alt={alt}
      onError={() => {
        if (!errored) {
          setErrored(true);
        }
      }}
      className="w-24 h-24 rounded-full object-cover"
      loading="lazy"
    />
  );
}

const Search = () => {
  const [profiles, setProfiles] = useState([]);
  const [loading, setLoading] = useState(false);
  const [error, setError] = useState(null);
  const [isOpen, setIsOpen] = useState(false);
  const [isProfileModalOpen, setIsProfileModalOpen] = useState(false);
  const [selectedProfileId, setSelectedProfileId] = useState(null);
  const [isFilterModalOpen, setIsFilterModalOpen] = useState(false);
  const [selectedProfile, setSelectedProfile] = useState(null)
  const [remainingConnects, setRemainingConnects] = useState(null);
  const [isUpgradeModalOpen, setIsUpgradeModalOpen] = useState(false);

  const { user } = useAuth()
  const { socket } = useSocket()
  const { showAlert, alert } = useAlert()
  const navigate = useNavigate()

  const initialFilters = {
    ageRange: "", 
    location: "", 
    ethnicity: "", 
    senderId: user?._id, 
    alreadyMatched: false,
    revert: "",
    salahPattern: "",
    occupation: "",
    maritalStatus: "",
    sect: "",
    quranMemorization: "",
    hasChildren: ""
  };

  const [filters, setFilters] = useState(initialFilters);
  const [pendingFilters, setPendingFilters] = useState(filters);
  const abortControllerRef = useRef(null);

  // Fetch remaining when modal opens
  useEffect(() => {
    if (!isOpen) return;
    fetchRemaining()
  }, [isOpen]);

  const fetchRemaining = async () => {
    try {
      const res = await fetch(
        `${import.meta.env.VITE_BACKEND_URL}/api/match/remaining-requests/${user?.userId}`,
        { credentials: 'include' }
      );
      const { remaining } = await res.json();
      setRemainingConnects(remaining);
      return remaining;
    } catch {
      setRemainingConnects(0);
      return 0;
    }
  };

  const fetchProfiles = useCallback(async () => {
    // Cancel any previous request
    if (abortControllerRef.current) {
      abortControllerRef.current.abort();
    }
    const controller = new AbortController();
    abortControllerRef.current = controller;

    setLoading(true);
    setError(null);

    try {
      const queryParams = new URLSearchParams(filters).toString();
      const response = await fetch(
        `${import.meta.env.VITE_BACKEND_URL}/api/user/search?${queryParams}`,
        {
          credentials: "include",
          headers: { Accept: "application/json" },
          signal: controller.signal,
        }
      );

      if (!response.ok) {
        const errorText = await response.text();
        throw new Error(`HTTP ${response.status}: ${errorText}`);
      }

      const data = await response.json();
      setProfiles(data);
    } catch (err) {
      // Only treat real errors; ignore aborts
      if (err.name !== "AbortError") {
        console.error("Fetch error:", err);
        setError(err.message);
      }
    } finally {
      setLoading(false);
    }
  }, [filters]);

  // Wrap fetchProfiles so that it only actually runs after 300 ms of silence
  const debouncedFetch = useDebouncedCallback(fetchProfiles, 300);

  const handleMatchRequest = async (profileId) => {
    try {
      const response = await fetch(`${import.meta.env.VITE_BACKEND_URL}/api/match/send-request`,
        {
          method: "POST",
          credentials: "include",
          headers: { 'Accept': 'application/json', "Content-Type": "application/json", },
          body: JSON.stringify({ sender_id: user?.userId, receiver_id: profileId })
        }
      )
      if (!response.ok) {
        throw new Error("Failed to send match request");
      }

      const data = await response.json();

      const requestObject = {
        text: `${user.firstName} sent you a match request!`,
        type: "match",
        receiver_id: profileId,
        sender_id: user.userId
      }

      if (socket) {
        socket.emit("notification", requestObject);
      } else {
        console.warn("Socket is not connected, cannot send notification event.");
      }

      showAlert("Match request sent", 'success')
      console.log("Match request sent:", data);
    } catch (error) {
      showAlert("Error sending match request", 'error')
      console.error("Error sending match request:", error);
    }

  }

  useEffect(() => {
    debouncedFetch();
    return () => {
      debouncedFetch.cancel();
      abortControllerRef.current?.abort();
    };
  }, [filters, debouncedFetch]);

  const handleFilterChange = (e) => {
    const { name, value } = e.target;
    setFilters(prev => ({ ...prev, [name]: value }));
  };

  const handleViewBio = (profile) => {
    setSelectedProfileId(profile.id);
    setSelectedProfile(profile); // this will be used to get the image
    setIsProfileModalOpen(true);
  };

  // Determine if they’re on basic
  const isBasic = user?.subscription?.status !== 'active';

  // Build the modal text
  const modalText = isBasic
    ? `You are about to submit a match request.  
Remaining connects: ${remainingConnects}.  
Would you like to continue?`
    : `You are about to submit a match request.  
Would you like to continue?`;

  const countActiveFilters = () => {
    // Skip system-managed fields like senderId and alreadyMatched
    const systemFields = ['senderId', 'alreadyMatched'];
    return Object.entries(filters)
      .filter(([key, value]) => !systemFields.includes(key) && value !== "")
      .length;
  };

  // Filter profiles based on logged-in user gender
  // Assumption: Each profile has a 'gender' property.
  const visibleProfiles =
    user && user.gender
      ? profiles.filter(profile => profile.gender !== user.gender)
      : profiles;

  const fallbackUrl =
    user?.gender === "Male"
      ? "/icon_woman6.png"
      : "/icon_man5.png";

  // Helper function to get proper image URL
  const getProfileImageUrl = (profile) => {
    if (!profile.image) {
      return fallbackUrl;
    }

    // Handle avatar icons (SVG files)
    if (profile.image.includes('icon_') && profile.image.endsWith('.png')) {
      return `/${profile.image}`;
    }

    // Handle URLs that already have http/https
    if (profile.image.startsWith('http')) {
      return profile.image;
    }

    // Handle relative paths from uploads directory
    if (profile.image.startsWith('/uploads/')) {
      return `${import.meta.env.VITE_BACKEND_URL}${profile.image}`;
    }

    // Default case: prepend with backend URL if it's a relative path
    return `${import.meta.env.VITE_BACKEND_URL}/${profile.image}`;
  };

  const handleClearFilters = () => {
    // Keep system fields, clear everything else
    const clearedFilters = {
      ...initialFilters,
      senderId: filters.senderId,
      alreadyMatched: filters.alreadyMatched
    };
    setPendingFilters(clearedFilters);
    setFilters(clearedFilters);
    setIsFilterModalOpen(false);
  };

  return (
    <div className="px-4 py-6 max-w-[1600px] mx-auto min-h-screen">
      {alert && <Alert />}

      <h1 className="text-left text-2xl font-bold mb-6">Search</h1>

      {/* Filters */}
      <div className="mb-8">
        <div className="flex flex-col md:flex-row items-stretch md:items-center gap-4">
          {/* Age Range */}
          <div className="flex flex-col flex-1">
            <label className="text-sm mb-1">Age Range</label>
            <div className="relative">
              <select
                name="ageRange"
                value={filters.ageRange}
                onChange={handleFilterChange}
                className="w-full px-4 py-2 border border-gray-300 rounded-lg appearance-none theme-bg"
              >
                <option value="">Select</option>
                <option value="18-25">18-25</option>
                <option value="26-35">26-35</option>
                <option value="36-45">36-45</option>
                <option value="46-55">46-55</option>
              </select>
              <span className="absolute right-3 top-1/2 -translate-y-1/2 text-sm text-gray-500">▼</span>
            </div>
          </div>

          {/* Location */}
          <div className="flex flex-col flex-1">
            <label className="text-sm mb-1">Location</label>
            <div className="relative">
              <select
                name="location"
                value={filters.location}
                onChange={handleFilterChange}
                className="w-full px-4 py-2 border border-gray-300 rounded-lg appearance-none theme-bg"
              >
                <option value="">Select</option>
                {countries.map(country => (
                  <option key={country.code} value={country.label}>
                    {country.label}
                  </option>
                ))}
              </select>
              <span className="absolute right-3 top-1/2 -translate-y-1/2 text-sm text-gray-500">▼</span>
            </div>
          </div>

          {/* Ethnicity */}
          <div className="flex flex-col flex-1">
            <label className="text-sm mb-1">Ethnicity</label>
            <div className="relative">
              <select
                name="ethnicity"
                value={filters.ethnicity}
                onChange={handleFilterChange}
                className="w-full px-4 py-2 border border-gray-300 rounded-lg appearance-none theme-bg"
              >
                <option value="">Select</option>
                {ethnicityOptions.map(option => (
                  <option key={option.value} value={option.value}>
                    {option.label}
                  </option>
                ))}
              </select>
              <span className="absolute right-3 top-1/2 -translate-y-1/2 text-sm text-gray-500">▼</span>
            </div>
          </div>

          {/* More Filters Button */}
          <div className="flex items-end">
            <button
              className="relative flex items-center gap-2 text-base px-3 py-2"
              onClick={() => {
<<<<<<< HEAD
                setPendingFilters({...filters}); // Reset pending filters to current filters
                setIsFilterModalOpen(true);
              }}
=======
                if (!isBasic) setIsFilterModalOpen(true);
                else showAlert('Upgrade to a paid plan to use advanced filters', 'error')
              }
              }
>>>>>>> 2f2f0edc
            >
              More Filters
              {countActiveFilters() > 0 && (
                <span className="absolute -top-1 -right-2 bg-rose-600 text-white text-xs font-semibold px-2 py-0.5 rounded-full">
                  {countActiveFilters()}
                </span>
              )}
              <Icon49 width={24} height={24} className={'hover:bg-red-500'} />
            </button>
          </div>
        </div>
      </div>

      {/* State Displays */}
      {error && <div className="text-center p-4 text-red-500 bg-red-100 rounded mb-4">Error: {error}</div>}
      {loading && <div className="text-center p-4 text-gray-600">Loading profiles...</div>}
      {!loading && !error && profiles.length === 0 && (
        <div className="text-center p-6 text-gray-600 bg-gray-100 rounded mb-4">No profiles found matching your criteria</div>
      )}

      {/* Profiles */}
      {!loading && !error && visibleProfiles.length > 0 && (
        <div className="grid gap-4 sm:grid-cols-1 md:grid-cols-2 lg:grid-cols-3">

          {visibleProfiles.map((profile) => {

            const locationCountry = countries.find(c => c.label === profile.location);
            const nationalityCountry = countries.find(c => c.label === profile.nationality);

            return (
              <div
                key={profile.id}
                className="relative flex flex-col sm:flex-row items-start sm:items-center rounded-lg p-4 theme-bg theme-border space-y-4 sm:space-y-0 sm:space-x-4"
              >
                {/* Age badge */}
                <div className="absolute left-4 -top-4 bg-white border-2 text-black w-9 h-9 flex items-center justify-center rounded-full font-bold text-sm">
                  {profile.age || 'N/A'}
                </div>

                {/* MOBILE: avatar + name & stacked subtext */}
                <div className="flex flex-col w-full sm:hidden">
                  <div className="flex items-center gap-4">
                    <ProfileImage
                      src={getProfileImageUrl(profile)}
                      alt="Profile"
                      fallback={fallbackUrl}
                    />
                    <h3 className="text-base font-semibold truncate flex-1">{profile.name}</h3>
                  </div>
                  <div className="mt-2 flex flex-col text-sm text-gray-600 space-y-1">
                    <div className="flex items-center gap-1 truncate">
                    {locationCountry?.code ? (
                      <img
                        src={`https://flagcdn.com/w40/${locationCountry.code.toLowerCase()}.png`}
                        alt={`${locationCountry.label} flag`}
                        width={20}
                        height={15}
                        className="rounded-sm"
                      />
                    ) : (
                      <span>🌍</span>
                    )}
                      <span className="truncate">{profile.location || 'Location not specified'}</span>
                    </div>
                    <div className="flex items-center gap-1 truncate">
                    {nationalityCountry?.code ? (
                      <img
                        src={`https://flagcdn.com/w40/${nationalityCountry.code.toLowerCase()}.png`}
                        alt={`${nationalityCountry.label} flag`}
                        width={20}
                        height={15}
                        className="rounded-sm"
                      />
                    ) : (
                      <span>🌐</span>
                    )}
                      <span className="truncate">{profile.nationality || 'Nationality not specified'}</span>
                    </div>
                  </div>
                </div>

                {/* DESKTOP (sm+): original avatar + center info */}
                <div className="hidden sm:flex flex-shrink-0">
                  <ProfileImage
                    src={getProfileImageUrl(profile)}
                    alt="Profile"
                    fallback={fallbackUrl}
                  />
                </div>
                <div className="hidden sm:flex flex-1 flex-col gap-1 min-w-0">
                  <h3 className="text-base font-semibold truncate">{profile.name}</h3>
                  <div className="flex items-center gap-2 text-sm truncate">
                    {locationCountry?.code ? (
                      <img
                        src={`https://flagcdn.com/w40/${locationCountry.code.toLowerCase()}.png`}
                        alt={`${locationCountry.label} flag`}
                        width={20}
                        height={15}
                        className="rounded-sm"
                      />
                    ) : (
                      <span>🌍</span>
                    )}
                    <span className="truncate">{profile.location || 'Location not specified'}</span>
                  </div>
                  <div className="flex items-center gap-2 text-sm truncate">
                    {nationalityCountry?.code ? (
                      <img
                        src={`https://flagcdn.com/w40/${nationalityCountry.code.toLowerCase()}.png`}
                        alt={`${nationalityCountry.label} flag`}
                        width={20}
                        height={15}
                        className="rounded-sm"
                      />
                    ) : (
                      <span>🌐</span>
                    )}
                    <span className="truncate">{profile.nationality || 'Nationality not specified'}</span>
                  </div>
                </div>

                {/* Actions (all sizes) */}
                <div className="flex flex-col items-start gap-2 w-full sm:w-auto">
                  {/* View Bio + Icon */}
                  <div className="flex items-center w-full sm:w-auto gap-2">
                    <button
                      onClick={() => handleViewBio(profile)}
                      className="flex-1 text-white text-sm px-3 py-1 rounded theme-btn text-center"
                    >
                      View Bio
                    </button>
                    <Icon50 width={20} height={20} color="#1e5a8d" />
                  </div>

                  {/* Request Match */}
                  <button
                    onClick={async () => {
                      setSelectedProfile(profile.id);

                      // grab the up-to-date count
                      const remaining = await fetchRemaining();
                      // Basic user with no connects left?
                      if (isBasic && remaining === 0) {
                        setIsUpgradeModalOpen(true);
                      } else {
                        setIsOpen(true);
                      }
                    }}
                    disabled={profile.hasPendingRequest}
                    className={`
      text-white text-sm px-3 py-1 rounded w-full sm:w-[130px]
      ${profile.hasPendingRequest
                        ? 'bg-gray-400 cursor-not-allowed'
                        : 'theme-btn'
                      }
    `}
                  >
                    {profile.hasPendingRequest ? 'Pending...' : 'Request Match'}
                  </button>
                </div>
              </div>
            )
          })}
        </div>
      )}

      {/* Profile Modal */}
      <ProfileModal
        isOpen={isProfileModalOpen}
        onClose={() => setIsProfileModalOpen(false)}
        userId={selectedProfileId}
        photoUrl={selectedProfile ? getProfileImageUrl(selectedProfile) : fallbackUrl}
      />

      {/* Filter Modal */}
      <FilterModal
        isOpen={isFilterModalOpen}
        onClose={() => setIsFilterModalOpen(false)}
        filters={pendingFilters}
        onChange={(e) =>
          setPendingFilters((prev) => ({
            ...prev,
            [e.target.name]: e.target.value,
          }))
        }
        onApply={() => {
          setFilters(pendingFilters);
          setIsFilterModalOpen(false);
          debouncedFetch();
        }}
        onClear={handleClearFilters}
      />

      {/* Upgrade Prompt Modal */}
      <MessageModal
        isOpen={isUpgradeModalOpen}
        onClose={() => setIsUpgradeModalOpen(false)}
        title="Connects Limit Reached"
        text="You’ve used up all 3 of your free match requests. Upgrade to a premium plan for unlimited connects."
        onConfirm={() => {
          // send them to /subscribe
          navigate('/subscribe');
        }}
        confirmText="View Pricing"
      />

      {/* Message Modal */}
      <MessageModal
        isOpen={isOpen}
        onClose={() => setIsOpen(false)}
        title="Match Request Confirmation"
        onConfirm={() => {
          handleMatchRequest(selectedProfile);
          setIsOpen(false);
        }}
        text={modalText}
      />
    </div>
  );
};

export default Search;<|MERGE_RESOLUTION|>--- conflicted
+++ resolved
@@ -337,16 +337,11 @@
             <button
               className="relative flex items-center gap-2 text-base px-3 py-2"
               onClick={() => {
-<<<<<<< HEAD
                 setPendingFilters({...filters}); // Reset pending filters to current filters
-                setIsFilterModalOpen(true);
-              }}
-=======
                 if (!isBasic) setIsFilterModalOpen(true);
                 else showAlert('Upgrade to a paid plan to use advanced filters', 'error')
               }
               }
->>>>>>> 2f2f0edc
             >
               More Filters
               {countActiveFilters() > 0 && (
@@ -553,6 +548,19 @@
         confirmText="View Pricing"
       />
 
+      {/* Upgrade Prompt Modal */}
+      <MessageModal
+        isOpen={isUpgradeModalOpen}
+        onClose={() => setIsUpgradeModalOpen(false)}
+        title="Connects Limit Reached"
+        text="You’ve used up all 3 of your free match requests. Upgrade to a premium plan for unlimited connects."
+        onConfirm={() => {
+          // send them to /subscribe
+          navigate('/subscribe');
+        }}
+        confirmText="View Pricing"
+      />
+
       {/* Message Modal */}
       <MessageModal
         isOpen={isOpen}
