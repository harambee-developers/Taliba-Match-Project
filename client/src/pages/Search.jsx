// pages/Search.js
import React, { useState, useEffect } from "react";
import "../app.css";
import Icon47 from "../components/icons/Icon47";
import Icon48 from "../components/icons/Icon48";
import Icon49 from "../components/icons/Icon49";
import Icon50 from "../components/icons/Icon50";
import { ethnicityOptions } from "../data/fieldData";
import MessageModal from "../components/modals/MessageModal";
import { useAuth } from "../components/contexts/AuthContext";
import Alert from "../components/Alert";
import { useAlert } from "../components/contexts/AlertContext";
import FilterModal from "../components/modals/FilterModal";
import { useSocket } from "../components/contexts/SocketContext";
import ProfileModal from "../components/modals/ProfileModal";

const Search = () => {
  const [profiles, setProfiles] = useState([]);
  const [loading, setLoading] = useState(false);
  const [error, setError] = useState(null);
  const [isOpen, setIsOpen] = useState(false);
  const [isProfileModalOpen, setIsProfileModalOpen] = useState(false);
  const [selectedProfileId, setSelectedProfileId] = useState(null);
  const [selectedProfileUrl, setSelectedProfileUrl] = useState(null)
  const [isFilterModalOpen, setIsFilterModalOpen] = useState(false);
  const [selectedProfile, setSelectedProfile] = useState(null)

  const { user } = useAuth()
  const { socket } = useSocket()
  const { showAlert, alert } = useAlert()

  const [filters, setFilters] = useState({ ageRange: "", location: "", ethnicity: "", senderId: user?._id, alreadyMatched: false });
  const [pendingFilters, setPendingFilters] = useState(filters);

  const fetchProfiles = async () => {
    try {
      setLoading(true);
      setError(null);

      const queryParams = new URLSearchParams(filters).toString();
      console.log('Fetching profiles with params:', queryParams);

      const response = await fetch(`${import.meta.env.VITE_BACKEND_URL}/api/user/search?${queryParams}`, {
        credentials: 'include',
        headers: {
          'Accept': 'application/json'
        }
      });

      if (!response.ok) {
        const errorText = await response.text();
        console.error('Response error:', errorText);
        throw new Error(`HTTP error! status: ${response.status}`);
      }

      const data = await response.json();
      console.log('Received profiles:', data);

      setProfiles(data);
    } catch (error) {
      console.error('Error fetching profiles:', error);
      setError(error.message);
    } finally {
      setLoading(false);
    }
  };

  const handleMatchRequest = async (profileId) => {
    try {
      const response = await fetch(`${import.meta.env.VITE_BACKEND_URL}/api/match/send-request`,
        {
          method: "POST",
          credentials: "include",
          headers: { 'Accept': 'application/json', "Content-Type": "application/json", },
          body: JSON.stringify({ sender_id: user.userId, receiver_id: profileId })
        }
      )
      if (!response.ok) {
        throw new Error("Failed to send match request");
      }

      const data = await response.json();

      const requestObject = {
        text: `${user.firstName} sent you a match request!`,
        type: "match",
        receiver_id: profileId,
        sender_id: user.userId
      }

      if (socket) {
        socket.emit("notification", requestObject);
      } else {
        console.warn("Socket is not connected, cannot send notification event.");
      }

      showAlert("Match request sent", 'success')
      console.log("Match request sent:", data);
    } catch (error) {
      showAlert("Error sending match request", 'error')
      console.error("Error sending match request:", error);
    }

  }

  useEffect(() => {
    fetchProfiles();
  }, []);

  const handleFilterChange = (e) => {
    setFilters({ ...filters, [e.target.name]: e.target.value });
  };

  const handleViewBio = (profile) => {
    setSelectedProfileId(profile.id);
    setSelectedProfile(profile); // this will be used to get the image
    setIsProfileModalOpen(true);
  };

  const countActiveFilters = () => {
    return Object.values(filters).filter(value => value !== "").length;
  };

  // Filter profiles based on logged-in user gender
  // Assumption: Each profile has a 'gender' property.
  const visibleProfiles =
    user && user.gender
      ? profiles.filter(profile => profile.gender !== user.gender)
      : profiles;

  const fallbackUrl =
    user?.gender === "Male"
      ? "/icon_woman6.png"
      : "/icon_man5.png";

  // Helper function to get proper image URL
  const getProfileImageUrl = (profile) => {
    if (!profile.image) {
      return fallbackUrl;
    }

    // Handle avatar icons (SVG files)
    if (profile.image.includes('icon_') && profile.image.endsWith('.svg')) {
      return `/${profile.image}`;
    }

    // Handle URLs that already have http/https
    if (profile.image.startsWith('http')) {
      return profile.image;
    }

    // Handle relative paths from uploads directory
    if (profile.image.startsWith('/uploads/')) {
      return `${import.meta.env.VITE_BACKEND_URL}${profile.image}`;
    }

    // Default case: prepend with backend URL if it's a relative path
    return `${import.meta.env.VITE_BACKEND_URL}/${profile.image}`;
  };
<<<<<<< HEAD
  
=======

>>>>>>> 42bba602
  return (
    <div className="search-container">
      {/* Render alert component */}
      {alert && <Alert />}
      <h1 className="search-title"></h1>

      {/* Filters */}
      <div className="filters-container">
        <div className="filter-row">
          <div className="filter-group">
            <label>Age Range</label>
            <div className="custom-select">
              <select name="ageRange" value={filters.ageRange} onChange={handleFilterChange}>
                <option value="">Select</option>
                <option value="18-25">18-25</option>
                <option value="26-35">26-35</option>
                <option value="36-45">36-45</option>
                <option value="46-55">46-55</option>
              </select>
              <span className="select-arrow">▼</span>
            </div>
          </div>

          <div className="filter-group">
            <label>Location</label>
            <div className="custom-select">
              <select name="location" value={filters.location} onChange={handleFilterChange}>
                <option value="">Select</option>
                <option value="London">London</option>
                <option value="Birmingham">Birmingham</option>
                <option value="Manchester">Manchester</option>
                <option value="Leeds">Leeds</option>
              </select>
              <span className="select-arrow">▼</span>
            </div>
          </div>

          <div className="filter-group">
            <label>Ethnicity</label>
            <div className="custom-select">
              <select name="ethnicity" value={filters.ethnicity} onChange={handleFilterChange}>
                <option value="">Select</option>
                {ethnicityOptions.map(option => (
                  <option key={option.value} value={option.value}>
                    {option.label}
                  </option>
                ))}
              </select>
              <span className="select-arrow">▼</span>
            </div>
          </div>

          <div className="more-filters-container">
            <button className="more-filters-btn flex items-center gap-2 relative" onClick={() => setIsFilterModalOpen(true)}>
              More Filters
              {countActiveFilters() > 0 && (
                <span className="absolute -top-2 -right-2 bg-rose-600 text-white text-xs font-semibold px-2 py-0.5 rounded-full">
                  {countActiveFilters()}
                </span>
              )}
              <Icon49 width={30} height={30} className="filter-icon" />
            </button>
            <FilterModal
              isOpen={isFilterModalOpen}
              onClose={() => setIsFilterModalOpen(false)}
              filters={pendingFilters}
              onChange={(e) =>
                setPendingFilters((prev) => ({
                  ...prev,
                  [e.target.name]: e.target.value,
                }))
              }
              onApply={() => { setFilters(pendingFilters); fetchProfiles(); }}
            />
          </div>
        </div>
      </div>

      {/* Error State */}
      {error && <div className="error">Error: {error}</div>}

      {/* Loading State */}
      {loading && <div className="loading">Loading profiles...</div>}

      {/* No Results State */}
      {!loading && !error && profiles.length === 0 && (
        <div className="no-results">No profiles found matching your criteria</div>
      )}

      {/* Profiles Grid */}
      {!loading && !error && visibleProfiles.length > 0 && (
        <div className="profiles-grid">
          {visibleProfiles.map((profile) => (
            <div key={profile.id} className="profile-card">
<<<<<<< HEAD
              {/* Age Badge - consistent positioning */}
              <div className="age-badge">{profile.age || '?'}</div>
              
              {/* Profile Image - consistent size and positioning */}
              <div className="profile-left">
=======
              <div className="age-badge">{profile.age || 'N/A'}</div>
              <div className="profile-left theme-border rounded-full object-contain">
>>>>>>> 42bba602
                <img
                  src={getProfileImageUrl(profile)}
                  alt={profile.name || "User"}
                  className="profile-icon"
                  onError={(e) => {
                    e.target.onerror = null;
                    e.target.src = icon_placeholder;
                  }}
                />
              </div>

              {/* Profile Information - consistent structure */}
              <div className="profile-center">
                <h3 className="profile-name">{profile.name || "Anonymous User"}</h3>
                <div className="profile-detail">
                  <Icon47 width={22} height={22} className="detail-icon" />
                  <span>{profile.location || 'Location not specified'}</span>
                </div>
                <div className="profile-detail">
                  <Icon48 width={22} height={22} className="detail-icon" />
                  <span>{profile.nationality || 'Not specified'}</span>
                </div>
              </div>

              {/* Profile Actions - consistent button sizes and positioning */}
              <div className="profile-right">
                <div className="bio-container">
                  <button
                    className="view-bio"
                    onClick={() => handleViewBio(profile)}
                  >
                    View Bio
                  </button>
                  <Icon50 width={22} height={22} className="premium-icon" color="#1e5a8d" />
                </div>
<<<<<<< HEAD
                <button 
                  className="request-match" 
                  onClick={() => { setIsOpen(true); setSelectedProfile(profile.id); }} 
                  disabled={profile.hasPendingRequest}
                >
                  {profile.hasPendingRequest ? "Pending" : "Request Match"}
=======
                <button className="request-match"
                  onClick={() => { setIsOpen(true); setSelectedProfile(profile.id); }}
                  disabled={profile.hasPendingRequest}>
                  {profile.hasPendingRequest ? "Pending...." : "Request Match"}
>>>>>>> 42bba602
                </button>
              </div>
            </div>
          ))}
        </div>
      )}

      {/* Profile Modal */}
      <ProfileModal
        isOpen={isProfileModalOpen}
        onClose={() => setIsProfileModalOpen(false)}
        userId={selectedProfileId}
        photoUrl={selectedProfile ? getProfileImageUrl(selectedProfile) : fallbackUrl}
      />

      {/* Match Request Confirmation Modal */}
      <MessageModal
        isOpen={isOpen}
        onClose={() => setIsOpen(false)}
        title="Match Request Confirmation"
        onConfirm={() => {
          handleMatchRequest(selectedProfile);
          setIsOpen(false);
        }}
        text="You are about to submit a match request. Would you like to continue?"
      />

      {visibleProfiles.length > 0 && (
        <div className="pagination">
          <button className="next-page">Next Page</button>
        </div>
      )}
    </div>
  );
};

export default Search;<|MERGE_RESOLUTION|>--- conflicted
+++ resolved
@@ -157,11 +157,7 @@
     // Default case: prepend with backend URL if it's a relative path
     return `${import.meta.env.VITE_BACKEND_URL}/${profile.image}`;
   };
-<<<<<<< HEAD
-  
-=======
-
->>>>>>> 42bba602
+
   return (
     <div className="search-container">
       {/* Render alert component */}
@@ -256,16 +252,11 @@
         <div className="profiles-grid">
           {visibleProfiles.map((profile) => (
             <div key={profile.id} className="profile-card">
-<<<<<<< HEAD
               {/* Age Badge - consistent positioning */}
               <div className="age-badge">{profile.age || '?'}</div>
               
               {/* Profile Image - consistent size and positioning */}
               <div className="profile-left">
-=======
-              <div className="age-badge">{profile.age || 'N/A'}</div>
-              <div className="profile-left theme-border rounded-full object-contain">
->>>>>>> 42bba602
                 <img
                   src={getProfileImageUrl(profile)}
                   alt={profile.name || "User"}
@@ -301,19 +292,12 @@
                   </button>
                   <Icon50 width={22} height={22} className="premium-icon" color="#1e5a8d" />
                 </div>
-<<<<<<< HEAD
                 <button 
                   className="request-match" 
                   onClick={() => { setIsOpen(true); setSelectedProfile(profile.id); }} 
                   disabled={profile.hasPendingRequest}
                 >
                   {profile.hasPendingRequest ? "Pending" : "Request Match"}
-=======
-                <button className="request-match"
-                  onClick={() => { setIsOpen(true); setSelectedProfile(profile.id); }}
-                  disabled={profile.hasPendingRequest}>
-                  {profile.hasPendingRequest ? "Pending...." : "Request Match"}
->>>>>>> 42bba602
                 </button>
               </div>
             </div>
@@ -341,6 +325,18 @@
         text="You are about to submit a match request. Would you like to continue?"
       />
 
+      {/* Match Request Confirmation Modal */}
+      <MessageModal
+        isOpen={isOpen}
+        onClose={() => setIsOpen(false)}
+        title="Match Request Confirmation"
+        onConfirm={() => {
+          handleMatchRequest(selectedProfile);
+          setIsOpen(false);
+        }}
+        text="You are about to submit a match request. Would you like to continue?"
+      />
+
       {visibleProfiles.length > 0 && (
         <div className="pagination">
           <button className="next-page">Next Page</button>
