// pages/Search.js
import React, { useState, useEffect } from "react";
import Icon47 from "../components/icons/Icon47";
import Icon48 from "../components/icons/Icon48";
import Icon49 from "../components/icons/Icon49";
import Icon50 from "../components/icons/Icon50";
import { ethnicityOptions } from "../data/fieldData";
import MessageModal from "../components/modals/MessageModal";
import { useAuth } from "../components/contexts/AuthContext";
import Alert from "../components/Alert";
import { useAlert } from "../components/contexts/AlertContext";
import FilterModal from "../components/modals/FilterModal";
import { useSocket } from "../components/contexts/SocketContext";
import ProfileModal from "../components/modals/ProfileModal";

const Search = () => {
  const [profiles, setProfiles] = useState([]);
  const [loading, setLoading] = useState(false);
  const [error, setError] = useState(null);
  const [isOpen, setIsOpen] = useState(false);
  const [isProfileModalOpen, setIsProfileModalOpen] = useState(false);
  const [selectedProfileId, setSelectedProfileId] = useState(null);
  const [isFilterModalOpen, setIsFilterModalOpen] = useState(false);
  const [selectedProfile, setSelectedProfile] = useState(null)

  const { user } = useAuth()
  const { socket } = useSocket()
  const { showAlert, alert } = useAlert()

  const [filters, setFilters] = useState({ ageRange: "", location: "", ethnicity: "", senderId: user?._id, alreadyMatched: false });
  const [pendingFilters, setPendingFilters] = useState(filters);

  const fetchProfiles = async () => {
    try {
      setLoading(true);
      setError(null);

      const queryParams = new URLSearchParams(filters).toString();
      console.log('Fetching profiles with params:', queryParams);

      const response = await fetch(`${import.meta.env.VITE_BACKEND_URL}/api/user/search?${queryParams}`, {
        credentials: 'include',
        headers: {
          'Accept': 'application/json'
        }
      });

      if (!response.ok) {
        const errorText = await response.text();
        console.error('Response error:', errorText);
        throw new Error(`HTTP error! status: ${response.status}`);
      }

      const data = await response.json();
      console.log('Received profiles:', data);

      setProfiles(data);
    } catch (error) {
      console.error('Error fetching profiles:', error);
      setError(error.message);
    } finally {
      setLoading(false);
    }
  };

  const handleMatchRequest = async (profileId) => {
    try {
      const response = await fetch(`${import.meta.env.VITE_BACKEND_URL}/api/match/send-request`,
        {
          method: "POST",
          credentials: "include",
          headers: { 'Accept': 'application/json', "Content-Type": "application/json", },
          body: JSON.stringify({ sender_id: user.userId, receiver_id: profileId })
        }
      )
      if (!response.ok) {
        throw new Error("Failed to send match request");
      }

      const data = await response.json();

      const requestObject = {
        text: `${user.firstName} sent you a match request!`,
        type: "match",
        receiver_id: profileId,
        sender_id: user.userId
      }

      if (socket) {
        socket.emit("notification", requestObject);
      } else {
        console.warn("Socket is not connected, cannot send notification event.");
      }

      showAlert("Match request sent", 'success')
      console.log("Match request sent:", data);
    } catch (error) {
      showAlert("Error sending match request", 'error')
      console.error("Error sending match request:", error);
    }

  }

  useEffect(() => {
    fetchProfiles();
  }, []);

  const handleFilterChange = (e) => {
    setFilters({ ...filters, [e.target.name]: e.target.value });
  };

  const handleViewBio = (profile) => {
    setSelectedProfileId(profile.id);
    setSelectedProfile(profile); // this will be used to get the image
    setIsProfileModalOpen(true);
  };

  const countActiveFilters = () => {
    return Object.values(filters).filter(value => value !== "").length;
  };

  // Filter profiles based on logged-in user gender
  // Assumption: Each profile has a 'gender' property.
  const visibleProfiles =
    user && user.gender
      ? profiles.filter(profile => profile.gender !== user.gender)
      : profiles;

  const fallbackUrl =
    user?.gender === "Male"
      ? "/icon_woman6.png"
      : "/icon_man5.png";

  // Helper function to get proper image URL
  const getProfileImageUrl = (profile) => {
    if (!profile.image) {
      return fallbackUrl;
    }

    // Handle avatar icons (SVG files)
    if (profile.image.includes('icon_') && profile.image.endsWith('.svg')) {
      return `/${profile.image}`;
    }

    // Handle URLs that already have http/https
    if (profile.image.startsWith('http')) {
      return profile.image;
    }

    // Handle relative paths from uploads directory
    if (profile.image.startsWith('/uploads/')) {
      return `${import.meta.env.VITE_BACKEND_URL}${profile.image}`;
    }

    // Default case: prepend with backend URL if it's a relative path
    return `${import.meta.env.VITE_BACKEND_URL}/${profile.image}`;
  };

  return (
    <div className="px-4 py-6 max-w-[1600px] mx-auto min-h-screen">
      {alert && <Alert />}

      <h1 className="text-left text-2xl font-bold mb-6">Search</h1>

      {/* Filters */}
      <div className="mb-8">
        <div className="flex flex-col md:flex-row items-stretch md:items-center gap-4">
          {/* Age Range */}
          <div className="flex flex-col flex-1">
            <label className="text-sm mb-1">Age Range</label>
            <div className="relative">
              <select
                name="ageRange"
                value={filters.ageRange}
                onChange={handleFilterChange}
                className="w-full px-4 py-2 border border-gray-300 rounded-lg appearance-none theme-bg"
              >
                <option value="">Select</option>
                <option value="18-25">18-25</option>
                <option value="26-35">26-35</option>
                <option value="36-45">36-45</option>
                <option value="46-55">46-55</option>
              </select>
              <span className="absolute right-3 top-1/2 -translate-y-1/2 text-sm text-gray-500">▼</span>
            </div>
          </div>

          {/* Location */}
          <div className="flex flex-col flex-1">
            <label className="text-sm mb-1">Location</label>
            <div className="relative">
              <select
                name="location"
                value={filters.location}
                onChange={handleFilterChange}
                className="w-full px-4 py-2 border border-gray-300 rounded-lg appearance-none theme-bg"
              >
                <option value="">Select</option>
                <option value="London">London</option>
                <option value="Birmingham">Birmingham</option>
                <option value="Manchester">Manchester</option>
                <option value="Leeds">Leeds</option>
              </select>
              <span className="absolute right-3 top-1/2 -translate-y-1/2 text-sm text-gray-500">▼</span>
            </div>
          </div>

          {/* Ethnicity */}
          <div className="flex flex-col flex-1">
            <label className="text-sm mb-1">Ethnicity</label>
            <div className="relative">
              <select
                name="ethnicity"
                value={filters.ethnicity}
                onChange={handleFilterChange}
                className="w-full px-4 py-2 border border-gray-300 rounded-lg appearance-none theme-bg"
              >
                <option value="">Select</option>
                {ethnicityOptions.map(option => (
                  <option key={option.value} value={option.value}>
                    {option.label}
                  </option>
                ))}
              </select>
              <span className="absolute right-3 top-1/2 -translate-y-1/2 text-sm text-gray-500">▼</span>
            </div>
          </div>

          {/* More Filters Button */}
          <div className="flex items-end">
            <button
              className="relative flex items-center gap-2 text-base px-3 py-2"
              onClick={() => setIsFilterModalOpen(true)}
            >
              More Filters
              {countActiveFilters() > 0 && (
                <span className="absolute -top-1 -right-2 bg-rose-600 text-white text-xs font-semibold px-2 py-0.5 rounded-full">
                  {countActiveFilters()}
                </span>
              )}
              <Icon49 width={24} height={24} className={'hover:bg-red-500'}/>
            </button>
          </div>
        </div>
      </div>

      {/* State Displays */}
      {error && <div className="text-center p-4 text-red-500 bg-red-100 rounded mb-4">Error: {error}</div>}
      {loading && <div className="text-center p-4 text-gray-600">Loading profiles...</div>}
      {!loading && !error && profiles.length === 0 && (
        <div className="text-center p-6 text-gray-600 bg-gray-100 rounded mb-4">No profiles found matching your criteria</div>
      )}

      {/* Profiles */}
      {!loading && !error && visibleProfiles.length > 0 && (
        <div className="grid gap-4 sm:grid-cols-1 md:grid-cols-2 lg:grid-cols-3">
          {visibleProfiles.map((profile) => (
<<<<<<< HEAD
            <div key={profile.id} className="profile-card">
              {/* Age Badge - consistent positioning */}
              <div className="age-badge">{profile.age || '?'}</div>
              
              {/* Profile Image - consistent size and positioning */}
              <div className="profile-left">
                <img
                  src={getProfileImageUrl(profile)}
                  alt={profile.name || "User"}
                  className="profile-icon"
=======
            <div
              key={profile.id}
              className="relative flex flex-col sm:flex-row items-start sm:items-center rounded-lg p-4 theme-bg theme-border space-y-4 sm:space-y-0 sm:space-x-4"
            >
              {/* Age badge */}
              <div className="absolute left-4 -top-4 bg-white border-2 text-black w-9 h-9 flex items-center justify-center rounded-full font-bold text-sm">
                {profile.age || 'N/A'}
              </div>

              {/* MOBILE: avatar + name & stacked subtext */}
              <div className="flex flex-col w-full sm:hidden">
                <div className="flex items-center gap-4">
                  <img
                    src={getProfileImageUrl(profile)}
                    alt="Profile"
                    onError={(e) => {
                      e.target.onerror = null
                      e.target.src = icon_placeholder
                    }}
                    className="w-16 h-16 rounded-full object-cover flex-shrink-0"
                  />
                  <h3 className="text-base font-semibold truncate flex-1">{profile.name}</h3>
                </div>
                <div className="mt-2 flex flex-col text-sm text-gray-600 space-y-1">
                  <div className="flex items-center gap-1 truncate">
                    <Icon47 width={16} height={16} />
                    <span className="truncate">{profile.location || 'Location not specified'}</span>
                  </div>
                  <div className="flex items-center gap-1 truncate">
                    <Icon48 width={16} height={16} />
                    <span className="truncate">{profile.nationality || 'Nationality not specified'}</span>
                  </div>
                </div>
              </div>

              {/* DESKTOP (sm+): original avatar + center info */}
              <div className="hidden sm:flex flex-shrink-0">
                <img
                  src={getProfileImageUrl(profile)}
                  alt="Profile"
>>>>>>> d38606f8
                  onError={(e) => {
                    e.target.onerror = null
                    e.target.src = icon_placeholder
                  }}
                  className="w-16 h-16 rounded-full object-cover"
                />
              </div>
<<<<<<< HEAD

              {/* Profile Information - consistent structure */}
              <div className="profile-center">
                <h3 className="profile-name">{profile.name || "Anonymous User"}</h3>
                <div className="profile-detail">
                  <Icon47 width={22} height={22} className="detail-icon" />
                  <span>{profile.location || 'Location not specified'}</span>
                </div>
                <div className="profile-detail">
                  <Icon48 width={22} height={22} className="detail-icon" />
                  <span>{profile.nationality || 'Not specified'}</span>
                </div>
              </div>

              {/* Profile Actions - consistent button sizes and positioning */}
              <div className="profile-right">
                <div className="bio-container">
=======
              <div className="hidden sm:flex flex-1 flex-col gap-1 min-w-0">
                <h3 className="text-base font-semibold truncate">{profile.name}</h3>
                <div className="flex items-center gap-2 text-sm truncate">
                  <Icon47 width={20} height={20} />
                  <span className="truncate">{profile.location || 'Location not specified'}</span>
                </div>
                <div className="flex items-center gap-2 text-sm truncate">
                  <Icon48 width={20} height={20} />
                  <span className="truncate">{profile.nationality || 'Nationality not specified'}</span>
                </div>
              </div>

              {/* Actions (all sizes) */}
              <div className="flex flex-col items-start gap-2 w-full sm:w-auto">
                {/* View Bio + Icon */}
                <div className="flex items-center w-full sm:w-auto gap-2">
>>>>>>> d38606f8
                  <button
                    onClick={() => handleViewBio(profile)}
                    className="flex-1 text-white text-sm px-3 py-1 rounded theme-btn text-center"
                  >
                    View Bio
                  </button>
<<<<<<< HEAD
                  <Icon50 width={22} height={22} className="premium-icon" color="#1e5a8d" />
                </div>
                <button 
                  className="request-match" 
                  onClick={() => { setIsOpen(true); setSelectedProfile(profile.id); }} 
                  disabled={profile.hasPendingRequest}
                >
                  {profile.hasPendingRequest ? "Pending" : "Request Match"}
=======
                  <Icon50 width={20} height={20} color="#1e5a8d" />
                </div>

                {/* Request Match */}
                <button
                  onClick={() => {
                    setIsOpen(true)
                    setSelectedProfile(profile.id)
                  }}
                  disabled={profile.hasPendingRequest}
                  className={`
      text-white text-sm px-3 py-1 rounded w-full sm:w-[130px]
      ${profile.hasPendingRequest
                      ? 'bg-gray-400 cursor-not-allowed'
                      : 'theme-btn'
                    }
    `}
                >
                  {profile.hasPendingRequest ? 'Pending...' : 'Request Match'}
>>>>>>> d38606f8
                </button>
              </div>
            </div>
          ))}
        </div>
      )}

      {/* Profile Modal */}
      <ProfileModal
        isOpen={isProfileModalOpen}
        onClose={() => setIsProfileModalOpen(false)}
        userId={selectedProfileId}
        photoUrl={selectedProfile ? getProfileImageUrl(selectedProfile) : fallbackUrl}
      />

<<<<<<< HEAD
      {/* Match Request Confirmation Modal */}
      <MessageModal
        isOpen={isOpen}
        onClose={() => setIsOpen(false)}
        title="Match Request Confirmation"
        onConfirm={() => {
          handleMatchRequest(selectedProfile);
          setIsOpen(false);
        }}
        text="You are about to submit a match request. Would you like to continue?"
      />

      {/* Match Request Confirmation Modal */}
=======
      {/* Filter Modal */}
      <FilterModal
        isOpen={isFilterModalOpen}
        onClose={() => setIsFilterModalOpen(false)}
        filters={pendingFilters}
        onChange={(e) =>
          setPendingFilters((prev) => ({
            ...prev,
            [e.target.name]: e.target.value,
          }))
        }
        onApply={() => {
          setFilters(pendingFilters);
          fetchProfiles();
        }}
      />

      {/* Message Modal */}
>>>>>>> d38606f8
      <MessageModal
        isOpen={isOpen}
        onClose={() => setIsOpen(false)}
        title="Match Request Confirmation"
        onConfirm={() => {
          handleMatchRequest(selectedProfile);
          setIsOpen(false);
        }}
        text="You are about to submit a match request. Would you like to continue?"
      />

      {visibleProfiles.length > 0 && (
        <div className="flex justify-end mt-6">
          <button
            className="text-white text-base px-5 py-2 rounded theme-btn"
          >
            Next Page
          </button>
        </div>
      )}
    </div>
  );
};

export default Search;<|MERGE_RESOLUTION|>--- conflicted
+++ resolved
@@ -255,18 +255,6 @@
       {!loading && !error && visibleProfiles.length > 0 && (
         <div className="grid gap-4 sm:grid-cols-1 md:grid-cols-2 lg:grid-cols-3">
           {visibleProfiles.map((profile) => (
-<<<<<<< HEAD
-            <div key={profile.id} className="profile-card">
-              {/* Age Badge - consistent positioning */}
-              <div className="age-badge">{profile.age || '?'}</div>
-              
-              {/* Profile Image - consistent size and positioning */}
-              <div className="profile-left">
-                <img
-                  src={getProfileImageUrl(profile)}
-                  alt={profile.name || "User"}
-                  className="profile-icon"
-=======
             <div
               key={profile.id}
               className="relative flex flex-col sm:flex-row items-start sm:items-center rounded-lg p-4 theme-bg theme-border space-y-4 sm:space-y-0 sm:space-x-4"
@@ -307,7 +295,6 @@
                 <img
                   src={getProfileImageUrl(profile)}
                   alt="Profile"
->>>>>>> d38606f8
                   onError={(e) => {
                     e.target.onerror = null
                     e.target.src = icon_placeholder
@@ -315,25 +302,6 @@
                   className="w-16 h-16 rounded-full object-cover"
                 />
               </div>
-<<<<<<< HEAD
-
-              {/* Profile Information - consistent structure */}
-              <div className="profile-center">
-                <h3 className="profile-name">{profile.name || "Anonymous User"}</h3>
-                <div className="profile-detail">
-                  <Icon47 width={22} height={22} className="detail-icon" />
-                  <span>{profile.location || 'Location not specified'}</span>
-                </div>
-                <div className="profile-detail">
-                  <Icon48 width={22} height={22} className="detail-icon" />
-                  <span>{profile.nationality || 'Not specified'}</span>
-                </div>
-              </div>
-
-              {/* Profile Actions - consistent button sizes and positioning */}
-              <div className="profile-right">
-                <div className="bio-container">
-=======
               <div className="hidden sm:flex flex-1 flex-col gap-1 min-w-0">
                 <h3 className="text-base font-semibold truncate">{profile.name}</h3>
                 <div className="flex items-center gap-2 text-sm truncate">
@@ -350,23 +318,12 @@
               <div className="flex flex-col items-start gap-2 w-full sm:w-auto">
                 {/* View Bio + Icon */}
                 <div className="flex items-center w-full sm:w-auto gap-2">
->>>>>>> d38606f8
                   <button
                     onClick={() => handleViewBio(profile)}
                     className="flex-1 text-white text-sm px-3 py-1 rounded theme-btn text-center"
                   >
                     View Bio
                   </button>
-<<<<<<< HEAD
-                  <Icon50 width={22} height={22} className="premium-icon" color="#1e5a8d" />
-                </div>
-                <button 
-                  className="request-match" 
-                  onClick={() => { setIsOpen(true); setSelectedProfile(profile.id); }} 
-                  disabled={profile.hasPendingRequest}
-                >
-                  {profile.hasPendingRequest ? "Pending" : "Request Match"}
-=======
                   <Icon50 width={20} height={20} color="#1e5a8d" />
                 </div>
 
@@ -386,7 +343,6 @@
     `}
                 >
                   {profile.hasPendingRequest ? 'Pending...' : 'Request Match'}
->>>>>>> d38606f8
                 </button>
               </div>
             </div>
@@ -402,21 +358,6 @@
         photoUrl={selectedProfile ? getProfileImageUrl(selectedProfile) : fallbackUrl}
       />
 
-<<<<<<< HEAD
-      {/* Match Request Confirmation Modal */}
-      <MessageModal
-        isOpen={isOpen}
-        onClose={() => setIsOpen(false)}
-        title="Match Request Confirmation"
-        onConfirm={() => {
-          handleMatchRequest(selectedProfile);
-          setIsOpen(false);
-        }}
-        text="You are about to submit a match request. Would you like to continue?"
-      />
-
-      {/* Match Request Confirmation Modal */}
-=======
       {/* Filter Modal */}
       <FilterModal
         isOpen={isFilterModalOpen}
@@ -435,7 +376,6 @@
       />
 
       {/* Message Modal */}
->>>>>>> d38606f8
       <MessageModal
         isOpen={isOpen}
         onClose={() => setIsOpen(false)}
