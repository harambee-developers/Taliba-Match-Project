import React, { useState } from "react";
import axios from "axios";
import { useNavigate } from "react-router-dom";
import { useAuth } from "../components/contexts/AuthContext";
import { useAlert } from "../components/contexts/AlertContext";

const Subscription = () => {

    const navigate = useNavigate()
    const { user } = useAuth()
    const { showAlert } = useAlert()

    const handlePayment = async (subscriptionType) => {
        try {
            // Create a Stripe Checkout session on the backend
            const { data } = await axios.post(
                `${import.meta.env.VITE_BACKEND_URL}/api/payments/create-checkout-session`,
                { userId: user.userId, subscriptionType }
            )
            console.log("Response data:", data);
            if (data.url) {
                window.location.href = data.url;
            } else {
                showAlert("No URL returned from server");
            }
        } catch (err) {
            console.error(err)
            showAlert('Unable to start the checkout process. Please try again.')
        }
    }

    const plans = [
        {
            name: "Free",
            description: "For individuals exploring halal marriage with basic access.",
            price: 0,
            features: [
                "Create a basic profile",
                "Browse matches daily",
                "Send and receive matches",
                "Access to Nikkah Library",
            ],
            bgColor: "bg-gray-800",
            hoverColor: "hover:bg-gray-700",
            textColor: "text-white",
            border: "",
            actionText: "Join for Free",
            subscriptionType: "free",
        },
        {
            name: "Gold",
            description: "Perfect for those beginning their halal marriage journey — with full profiles and unlimited connections.",
            price: 9.99,
            features: [, ,
                "All the features of free",
                "In-app chat with approved matches",
                "Can access full match profiles",
            ],
            bgColor: "bg-[#D4AF37]",
            hoverColor: "hover:bg-[#B8962E]",
            textColor: "text-white",
            border: "border-2 border-[#D4AF37]",
            actionText: "Go Gold",
            subscriptionType: "gold",
        },
        {
            name: "Platinum",
            description: "Designed for highly committed individuals seeking tailored matches with advanced tools and full Library access.",
            price: 14.99,
            features: [
                "Priority profile visibility",
                "Detailed compatibility filters",
<<<<<<< HEAD
                "Access full Library resources"
=======
                "Custom Image uploads"
>>>>>>> a67908d4
            ],
            bgColor: "bg-[#E5E4E2]",
            hoverColor: "hover:bg-[#D1D0CE]",
            textColor: "text-white",
            border: "border-2 border-[#E5E4E2]",
            actionText: "Go Platinum",
            subscriptionType: "platinum",
        },
    ];

    const benefitList = [
        "Send and Receive Match requests",
        "Profile Visibility",
        "In-App Chat",
        "Nikah Resource Library",
        "Advanced match filters",
        "Custom Image Uploads"
    ];

    const benefitsData = {
        "Standard": [
            "Unlimited",
<<<<<<< HEAD
            "Limited",
            "X",
            "No",
=======
>>>>>>> a67908d4
            "No",
            "No",
            "No",
            "No",
            "No"
        ],
        "Gold": [
            "Unlimited",
            "Unlimited",
<<<<<<< HEAD
            "Full Access",
            "No",
=======
            "Limited Access",
            "Yes",
>>>>>>> a67908d4
            "No",
            "No"
        ],
        "Platinum": [
            "Unlimited",
            "Unlimited",
            "Full Access",
            "Yes",
            "Yes",
            "Yes"
        ],
    };

    const faqs = [
        {
            question: "Can I change my plan later?",
            answer: "Yes, you can upgrade or downgrade your plan at any time from your account settings.",
        },
        {
            question: "Are there any hidden fees?",
            answer: "No, all fees are transparent and listed in the subscription pricing.",
        },
        {
            question: "Do you offer refunds?",
            answer: "No, refunds are not offered",
        },
        {
            question: "How is support provided?",
            answer: "Support is provided based on your plan. Free users have access to community support, while Premium users have email support with faster response times.",
        },
    ];

    const [openFAQ, setOpenFAQ] = useState(null);

    const toggleFAQ = (index) => {
        setOpenFAQ(openFAQ === index ? null : index);
    };

    return (
        <main className="min-h-screen overflow-y-auto">
            <div className="flex flex-col items-center justify-start p-6 theme-bg">
                {/* Plans */}
                <div className={`grid grid-cols-1 md:grid-cols-2 ${user ? "lg:grid-cols-2" : "lg:grid-cols-3"
                    } gap-6 max-w-7xl mb-10`}>
                    {plans.filter(plan => !(user && plan.subscriptionType === "free"))
                        .map((plan, index) => (
                            <div
                                key={index}
                                className={`relative bg-white rounded-lg shadow-lg p-6 ${plan.border}`}
                            >
                                <h3 className="text-lg font-bold text-gray-800">{plan.name}</h3>
                                <p className="mt-2 text-gray-600">{plan.description}</p>
                                <div className="mt-4">
                                    <p className="text-4xl font-bold text-gray-800">
                                        {typeof plan.price === "string" ? plan.price : `£${plan.price}`}
                                    </p>
                                    {typeof plan.price !== "string" && (
                                        <p className="text-sm text-gray-500">per month</p>
                                    )}
                                </div>
                                <ul className="mt-4 space-y-2">
                                    {plan.features.map((feature, featureIndex) => (
                                        <li key={featureIndex} className="flex items-center">
                                            <svg
                                                className="h-5 w-5 text-green-500"
                                                xmlns="http://www.w3.org/2000/svg"
                                                fill="none"
                                                viewBox="0 0 24 24"
                                                stroke="currentColor"
                                            >
                                                <path
                                                    strokeLinecap="round"
                                                    strokeLinejoin="round"
                                                    strokeWidth="2"
                                                    d="M5 13l4 4L19 7"
                                                />
                                            </svg>
                                            <span className="ml-2 text-gray-600">{feature}</span>
                                        </li>
                                    ))}
                                </ul>
                                <button
                                    className={`mt-6 w-full ${plan.bgColor} ${plan.textColor} py-2 px-4 rounded ${plan.hoverColor}`}
                                    onClick={() => {
                                        if (!user || plan.subscriptionType === "free") {
                                            navigate("/register");
                                        } else {
                                            handlePayment(plan.subscriptionType);
                                        }
                                    }}
                                >
                                    {plan.actionText}
                                </button>
                            </div>
                        ))}
                </div>

                <h1 className="text-gray-800 text-2xl py-10 font-bold">Plan Comparison</h1>
                <div className="overflow-x-auto bg-white rounded-lg shadow-lg w-full max-w-7xl">
                    <table className="table-auto w-full border-collapse border border-gray-300">
                        <thead>
                            <tr>
                                <th className="px-4 py-2 border border-gray-300 bg-gray-100">Benefit</th>
                                {Object.keys(benefitsData).filter(plan => !(user && plan === "Standard"))
                                    .map((plan, index) => (
                                        <th
                                            key={index}
                                            className="px-4 py-2 border border-gray-300 bg-gray-100"
                                        >
                                            {plan}
                                        </th>
                                    ))}
                            </tr>
                        </thead>
                        <tbody>
                            {benefitList.map((benefit, index) => (
                                <tr key={index}>
                                    <td className="px-4 py-2 border border-gray-300">{benefit}</td>
                                    {Object.keys(benefitsData).filter(plan => !(user && plan === "Standard"))
                                        .map((plan, planIndex) => (
                                            <td
                                                key={planIndex}
                                                className="px-4 py-2 border border-gray-300 text-center"
                                            >
                                                {benefitsData[plan][index]}
                                            </td>
                                        ))}
                                </tr>
                            ))}
                        </tbody>
                    </table>
                </div>

                <h2 className="text-2xl font-bold text-gray-800 py-10">Frequently Asked Questions</h2>
                <div className="bg-white rounded-lg shadow-lg p-6 max-w-7xl w-full">
                    <div className="space-y-4">
                        {faqs.map((faq, index) => (
                            <div key={index} className="border-b border-gray-300 pb-4">
                                <button
                                    className="flex justify-between items-center w-full text-left focus:outline-none"
                                    onClick={() => toggleFAQ(index)}
                                >
                                    <h3 className="text-lg font-semibold text-gray-700">
                                        {faq.question}
                                    </h3>
                                    <span className="text-gray-600">
                                        {openFAQ === index ? "-" : "+"}
                                    </span>
                                </button>
                                {openFAQ === index && (
                                    <p className="text-gray-600 mt-2">{faq.answer}</p>
                                )}
                            </div>
                        ))}
                    </div>
                </div>
            </div>
        </main>
    );
};

export default Subscription;<|MERGE_RESOLUTION|>--- conflicted
+++ resolved
@@ -70,11 +70,7 @@
             features: [
                 "Priority profile visibility",
                 "Detailed compatibility filters",
-<<<<<<< HEAD
-                "Access full Library resources"
-=======
                 "Custom Image uploads"
->>>>>>> a67908d4
             ],
             bgColor: "bg-[#E5E4E2]",
             hoverColor: "hover:bg-[#D1D0CE]",
@@ -97,12 +93,6 @@
     const benefitsData = {
         "Standard": [
             "Unlimited",
-<<<<<<< HEAD
-            "Limited",
-            "X",
-            "No",
-=======
->>>>>>> a67908d4
             "No",
             "No",
             "No",
@@ -112,13 +102,8 @@
         "Gold": [
             "Unlimited",
             "Unlimited",
-<<<<<<< HEAD
-            "Full Access",
-            "No",
-=======
             "Limited Access",
             "Yes",
->>>>>>> a67908d4
             "No",
             "No"
         ],
