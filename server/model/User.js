--- conflicted
+++ resolved
@@ -59,11 +59,7 @@
 
 // Main user schema
 const UserSchema = new Schema({
-<<<<<<< HEAD
-  userName: { type: String, required: true, index: true }, // Kunya
-=======
   userName: { type: String, required: true, index: true },
->>>>>>> 429e47f0
   firstName: { type: String, required: true },
   lastName: { type: String, required: true },
   email: { type: String, required: true, unique: true, index: true },
