const mongoose = require('mongoose');
const { Schema } = mongoose;

// Define the embedded schema for profile details
const ProfileSchema = new Schema({
  // Personal Details
  language: { type: [String] }, // Array of strings for multiple languages

  // About Yourself
  age: { type: Number },
  bio: { type: String },
  personality: { type: String },
  dealBreakers: { type: String },
  hobbies: { type: [String] },

  // Your Faith
  madhab: { type: String, enum: ['hanafi', 'maliki', 'shafi', 'hanbali', 'thahiri', 'other', ''] },
  salahPattern: { type: String, enum: ['prays_mosque', 'prays_5_times', 'prays_most', 'prays_occasional', ''] },
  quranMemorization: { type: String, enum: ['hafidh', '10_plus', '5_to_10', '2_to_5', '1_or_less', ''] },
  dressingStyle: { type: String, enum: ['niqab', 'jilbab', 'headscarf', 'somtimeshijab', 'no', ''] },
  openToPolygamy: { type: String, enum: ['yes', 'no', 'maybe', ''] },
  islamicAmbitions: { type: String },
  islamicBooks: { type: String },

  // Life Situation
  children: { type: String, enum: ['yes', 'no', ''] },
  numberOfChildren: { type: Number, min: 1, max: 20 }, // Added field for number of children
  divorced: { type: String, enum: ['yes', 'no', ''] }, // Added field for divorce status
  openToHijrah: { type: String, enum: ['yes', 'no', 'maybe', ''] },
  hijrahDestination: { type: String },
  revert: { type: String, enum: ['yes', 'no', ''] },
  yearsRevert: { type: Number },

  // Appearance
  height: { type: Number, min: 39, max: 99 }, // in inches
  weight: { type: Number, min: 30, max: 200 }, // in kg
  appearancePreference: { type: String },

  // Miscellaneous (Legacy/Unused Fields)
  family_background: { type: String },
  additional_info: { type: String },

  public_profile: { type: Boolean, default: true },// Default to public
});

// Define the embedded schema for user preferences
const PreferencesSchema = new Schema({
  age_range: { type: [Number], validate: arr => arr.length === 2 }, // Array with 2 numbers (min, max)
  height_range: { type: [Number], validate: arr => arr.length === 2 },
  education: { type: String },
  country: { type: String },
  additional_preferences: { type: String },
});

// Define the embedded schema for photos
const PhotoSchema = new Schema({
  photo_id: { type: Schema.Types.ObjectId, auto: true },
  url: { type: String },
  created_at: { type: Date, default: Date.now },
});

// Main user schema
const UserSchema = new Schema({
<<<<<<< HEAD
  userName: { type: String, required: true},
=======
  userName: { type: String, required: true, index: true },
>>>>>>> 452f2a31
  firstName: { type: String, required: true },
  lastName: { type: String, required: true },
  email: { type: String, required: true, unique: true, index: true },
  password: { type: String, required: true },
  role: { type: String, required: true, enum: ['admin', 'user'] },
  dob: { type: Date },
  education: { type: String },
  gender: { type: String, enum: ['Male', 'Female'] },
  sect: { type: String, enum: ['sunni', 'salafi', 'shia', 'idontknow', 'other', ''] },
  occupation: { type: String },
  maritalStatus: { type: String, enum: ['yes', 'no', ''] },
  location: { 
    country: { type: String },
    city: { type: String }
  },
  nationality: { type: String },
  ethnicity: { type: [String] },
  phone: { type: String },
  created_at: { type: Date, default: Date.now },
  profile: ProfileSchema,
  preferences: PreferencesSchema,
  photos: [PhotoSchema],
  isOnline: { type: Boolean, default: false }, // Track if the user is online or offline
  lastSeen: { type: Date, default: null }, // Timestamp for last seen when offline
  socketId: { type: String, default: null }, // Store the socket ID to track the user
  refreshToken: { type: String, default: null },
  resetToken: { type: String, default: null },
  resetTokenExpiration: { type: Date }
});

// Optionally, you can define a method for updating status based on socket activity
UserSchema.methods.setOnlineStatus = function (status, socketId) {
  this.isOnline = status;
  this.socketId = socketId || null; // if status is offline, socketId can be null
  this.lastSeen = status ? null : new Date(); // Set lastSeen only when offline
  return this.save();
};

// Virtual field for subscription
UserSchema.virtual("subscription", {
  ref: "Subscription", // Name of the Subscription model
  localField: "_id",   // Field in User model
  foreignField: "user_id", // Field in Subscription model
});

// Enable virtuals in JSON output
UserSchema.set("toJSON", { virtuals: true });
UserSchema.set("toObject", { virtuals: true });

const User = mongoose.model('User', UserSchema);

module.exports = User;<|MERGE_RESOLUTION|>--- conflicted
+++ resolved
@@ -61,11 +61,7 @@
 
 // Main user schema
 const UserSchema = new Schema({
-<<<<<<< HEAD
-  userName: { type: String, required: true},
-=======
   userName: { type: String, required: true, index: true },
->>>>>>> 452f2a31
   firstName: { type: String, required: true },
   lastName: { type: String, required: true },
   email: { type: String, required: true, unique: true, index: true },
