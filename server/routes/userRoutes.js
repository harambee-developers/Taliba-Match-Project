--- conflicted
+++ resolved
@@ -99,7 +99,6 @@
   }
 });
 
-<<<<<<< HEAD
 // Protected route for viewing profiles
 router.get("/profile/:id", authMiddleware, async (req, res) => {
   try {
@@ -134,8 +133,6 @@
 // Admin routes
 router.use(adminAuthMiddleware);
 
-=======
->>>>>>> 429e47f0
 router.get("/users", async (req, res) => {
   try {
     const user = await User.find({});
