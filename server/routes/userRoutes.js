--- conflicted
+++ resolved
@@ -5,12 +5,9 @@
 const router = express.Router();
 const adminAuthMiddleware = require('../middleware/adminAuthMiddleware')
 const authMiddleware = require('../middleware/authMiddleware')
-<<<<<<< HEAD
-=======
 const multer = require('multer');
 const path = require('path');
 const fs = require('fs');
->>>>>>> f5eae39b
 
 // Setup the storage engine for multer
 const storage = multer.diskStorage({
@@ -28,8 +25,6 @@
     }
 });
 
-<<<<<<< HEAD
-=======
 // Set up multer with the storage engine
 const upload = multer({ 
     storage: storage, 
@@ -46,7 +41,6 @@
 
 router.use(cookieParser())
 
->>>>>>> f5eae39b
 // Public routes
 router.get("/search", async (req, res) => {
   try {
