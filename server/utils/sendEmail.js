--- conflicted
+++ resolved
@@ -1,35 +1,3 @@
-<<<<<<< HEAD
-// emailService.js
-const sgMail = require('@sendgrid/mail')
-sgMail.setApiKey(process.env.SENDGRID_API_KEY)
-const logger = require('../logger')
-
-/**
- * Send an email via SendGrid
- * @param {string} to - Recipient email
- * @param {string} subject - Email subject
- * @param {string} textContent - Plain text content
- * @param {string} htmlContent - HTML content
- */
-const sendEmail = async (to, subject, textContent, htmlContent) => {
-  const msg = {
-    to,
-    from: 'noreply@talibah.co.uk', // Your authenticated domain email
-    subject,
-    text: textContent,
-    html: htmlContent,
-  }
-
-  try {
-    await sgMail.send(msg)
-    logger.info(`✅ Email sent to ${to}`)
-  } catch (error) {
-    logger.error("❌ SendGrid Error:", error.response?.body || error.message)
-  }
-}
-
-module.exports = sendEmail
-=======
 // emailSender.js
 const sgMail = require('@sendgrid/mail');
 
@@ -111,5 +79,4 @@
     }
   }
   
-module.exports = { sendEmails };
->>>>>>> 931ef095
+module.exports = { sendEmails };